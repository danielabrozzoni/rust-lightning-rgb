[package]
name = "lightning-invoice"
description = "Data structures to parse and serialize BOLT11 lightning invoices"
version = "0.23.0"
authors = ["Sebastian Geisler <sgeisler@wh2.tu-dresden.de>"]
documentation = "https://docs.rs/lightning-invoice/"
license = "MIT OR Apache-2.0"
keywords = [ "lightning", "bitcoin", "invoice", "BOLT11" ]
readme = "README.md"
repository = "https://github.com/lightningdevkit/rust-lightning/"
edition = "2018"

[package.metadata.docs.rs]
all-features = true
rustdoc-args = ["--cfg", "docsrs"]

[features]
default = ["std"]
no-std = ["hashbrown", "lightning/no-std"]
std = ["bitcoin_hashes/std", "num-traits/std", "lightning/std", "bech32/std"]

[dependencies]
bech32 = { version = "0.9.0", default-features = false }
lightning = { version = "0.0.115", path = "../lightning", default-features = false }
secp256k1 = { version = "0.24.0", default-features = false, features = ["recovery", "alloc"] }
num-traits = { version = "0.2.8", default-features = false }
bitcoin_hashes = { version = "0.11", default-features = false }
hashbrown = { version = "0.8", optional = true }
<<<<<<< HEAD

# RGB and related
hex = "0.4"
rgb-std = "0.9.0"
serde = { version = "1.0.118" }
serde_json = { version = "1"}
=======
serde = { version = "1.0.118", optional = true }
bitcoin = { version = "0.29.0", default-features = false }
>>>>>>> b7347357

[dev-dependencies]
lightning = { version = "0.0.115", path = "../lightning", default-features = false, features = ["_test_utils"] }
hex = "0.4"
serde_json = { version = "1"}<|MERGE_RESOLUTION|>--- conflicted
+++ resolved
@@ -26,17 +26,13 @@
 num-traits = { version = "0.2.8", default-features = false }
 bitcoin_hashes = { version = "0.11", default-features = false }
 hashbrown = { version = "0.8", optional = true }
-<<<<<<< HEAD
+bitcoin = { version = "0.29.0", default-features = false }
 
 # RGB and related
 hex = "0.4"
 rgb-std = "0.9.0"
 serde = { version = "1.0.118" }
 serde_json = { version = "1"}
-=======
-serde = { version = "1.0.118", optional = true }
-bitcoin = { version = "0.29.0", default-features = false }
->>>>>>> b7347357
 
 [dev-dependencies]
 lightning = { version = "0.0.115", path = "../lightning", default-features = false, features = ["_test_utils"] }

// This file is Copyright its original authors, visible in version control
// history.
//
// This file is licensed under the Apache License, Version 2.0 <LICENSE-APACHE
// or http://www.apache.org/licenses/LICENSE-2.0> or the MIT license
// <LICENSE-MIT or http://opensource.org/licenses/MIT>, at your option.
// You may not use this file except in accordance with one or both of these
// licenses.

//! Various utilities for building scripts and deriving keys related to channels. These are
//! largely of interest for those implementing the traits on [`chain::keysinterface`] by hand.

use bitcoin::blockdata::script::{Script,Builder};
use bitcoin::blockdata::opcodes;
use bitcoin::blockdata::transaction::{TxIn,TxOut,OutPoint,Transaction, EcdsaSighashType};
use bitcoin::util::sighash;
use bitcoin::util::address::Payload;

use bitcoin::hashes::{Hash, HashEngine};
use bitcoin::hashes::sha256::Hash as Sha256;
use bitcoin::hashes::ripemd160::Hash as Ripemd160;
use bitcoin::hash_types::{Txid, PubkeyHash};

use crate::chain::keysinterface::EntropySource;
use crate::ln::{PaymentHash, PaymentPreimage};
use crate::ln::msgs::DecodeError;
use crate::rgb_utils::color_htlc;
use crate::util::ser::{Readable, Writeable, Writer};
use crate::util::transaction_utils;

use bitcoin::secp256k1::{SecretKey, PublicKey, Scalar};
use bitcoin::secp256k1::{Secp256k1, ecdsa::Signature, Message};
use bitcoin::{PackedLockTime, secp256k1, Sequence, Witness};
use bitcoin::PublicKey as BitcoinPublicKey;

use crate::io;
use crate::prelude::*;
use core::cmp;
use std::path::PathBuf;
use crate::ln::chan_utils;
use crate::util::transaction_utils::sort_outputs;
use crate::ln::channel::{INITIAL_COMMITMENT_NUMBER, ANCHOR_OUTPUT_VALUE_SATOSHI};
use core::ops::Deref;
use crate::chain;
use crate::util::crypto::{sign, sign_with_aux_rand};

/// Maximum number of one-way in-flight HTLC (protocol-level value).
pub const MAX_HTLCS: u16 = 483;
/// The weight of a BIP141 witnessScript for a BOLT3's "offered HTLC output" on a commitment transaction, non-anchor variant.
pub const OFFERED_HTLC_SCRIPT_WEIGHT: usize = 133;
/// The weight of a BIP141 witnessScript for a BOLT3's "offered HTLC output" on a commitment transaction, anchor variant.
pub const OFFERED_HTLC_SCRIPT_WEIGHT_ANCHORS: usize = 136;

/// The weight of a BIP141 witnessScript for a BOLT3's "received HTLC output" can vary in function of its CLTV argument value.
/// We define a range that encompasses both its non-anchors and anchors variants.
pub(crate) const MIN_ACCEPTED_HTLC_SCRIPT_WEIGHT: usize = 136;
/// The weight of a BIP141 witnessScript for a BOLT3's "received HTLC output" can vary in function of its CLTV argument value.
/// We define a range that encompasses both its non-anchors and anchors variants.
/// This is the maximum post-anchor value.
pub const MAX_ACCEPTED_HTLC_SCRIPT_WEIGHT: usize = 143;

/// Gets the weight for an HTLC-Success transaction.
#[inline]
pub fn htlc_success_tx_weight(opt_anchors: bool) -> u64 {
	const HTLC_SUCCESS_TX_WEIGHT: u64 = 703;
	const HTLC_SUCCESS_ANCHOR_TX_WEIGHT: u64 = 706;
	if opt_anchors { HTLC_SUCCESS_ANCHOR_TX_WEIGHT } else { HTLC_SUCCESS_TX_WEIGHT }
}

/// Gets the weight for an HTLC-Timeout transaction.
#[inline]
pub fn htlc_timeout_tx_weight(opt_anchors: bool) -> u64 {
	const HTLC_TIMEOUT_TX_WEIGHT: u64 = 663;
	const HTLC_TIMEOUT_ANCHOR_TX_WEIGHT: u64 = 666;
	if opt_anchors { HTLC_TIMEOUT_ANCHOR_TX_WEIGHT } else { HTLC_TIMEOUT_TX_WEIGHT }
}

/// Describes the type of HTLC claim as determined by analyzing the witness.
#[derive(PartialEq, Eq)]
pub enum HTLCClaim {
	/// Claims an offered output on a commitment transaction through the timeout path.
	OfferedTimeout,
	/// Claims an offered output on a commitment transaction through the success path.
	OfferedPreimage,
	/// Claims an accepted output on a commitment transaction through the timeout path.
	AcceptedTimeout,
	/// Claims an accepted output on a commitment transaction through the success path.
	AcceptedPreimage,
	/// Claims an offered/accepted output on a commitment transaction through the revocation path.
	Revocation,
}

impl HTLCClaim {
	/// Check if a given input witness attempts to claim a HTLC.
	pub fn from_witness(witness: &Witness) -> Option<Self> {
		debug_assert_eq!(OFFERED_HTLC_SCRIPT_WEIGHT_ANCHORS, MIN_ACCEPTED_HTLC_SCRIPT_WEIGHT);
		if witness.len() < 2 {
			return None;
		}
		let witness_script = witness.last().unwrap();
		let second_to_last = witness.second_to_last().unwrap();
		if witness_script.len() == OFFERED_HTLC_SCRIPT_WEIGHT {
			if witness.len() == 3 && second_to_last.len() == 33 {
				// <revocation sig> <revocationpubkey> <witness_script>
				Some(Self::Revocation)
			} else if witness.len() == 3 && second_to_last.len() == 32 {
				// <remotehtlcsig> <payment_preimage> <witness_script>
				Some(Self::OfferedPreimage)
			} else if witness.len() == 5 && second_to_last.len() == 0 {
				// 0 <remotehtlcsig> <localhtlcsig> <> <witness_script>
				Some(Self::OfferedTimeout)
			} else {
				None
			}
		} else if witness_script.len() == OFFERED_HTLC_SCRIPT_WEIGHT_ANCHORS {
			// It's possible for the weight of `offered_htlc_script` and `accepted_htlc_script` to
			// match so we check for both here.
			if witness.len() == 3 && second_to_last.len() == 33 {
				// <revocation sig> <revocationpubkey> <witness_script>
				Some(Self::Revocation)
			} else if witness.len() == 3 && second_to_last.len() == 32 {
				// <remotehtlcsig> <payment_preimage> <witness_script>
				Some(Self::OfferedPreimage)
			} else if witness.len() == 5 && second_to_last.len() == 0 {
				// 0 <remotehtlcsig> <localhtlcsig> <> <witness_script>
				Some(Self::OfferedTimeout)
			} else if witness.len() == 3 && second_to_last.len() == 0 {
				// <remotehtlcsig> <> <witness_script>
				Some(Self::AcceptedTimeout)
			} else if witness.len() == 5 && second_to_last.len() == 32 {
				// 0 <remotehtlcsig> <localhtlcsig> <payment_preimage> <witness_script>
				Some(Self::AcceptedPreimage)
			} else {
				None
			}
		} else if witness_script.len() > MIN_ACCEPTED_HTLC_SCRIPT_WEIGHT &&
			witness_script.len() <= MAX_ACCEPTED_HTLC_SCRIPT_WEIGHT {
			// Handle remaining range of ACCEPTED_HTLC_SCRIPT_WEIGHT.
			if witness.len() == 3 && second_to_last.len() == 33 {
				// <revocation sig> <revocationpubkey> <witness_script>
				Some(Self::Revocation)
			} else if witness.len() == 3 && second_to_last.len() == 0 {
				// <remotehtlcsig> <> <witness_script>
				Some(Self::AcceptedTimeout)
			} else if witness.len() == 5 && second_to_last.len() == 32 {
				// 0 <remotehtlcsig> <localhtlcsig> <payment_preimage> <witness_script>
				Some(Self::AcceptedPreimage)
			} else {
				None
			}
		} else {
			None
		}
	}
}

// Various functions for key derivation and transaction creation for use within channels. Primarily
// used in Channel and ChannelMonitor.

/// Build the commitment secret from the seed and the commitment number
pub fn build_commitment_secret(commitment_seed: &[u8; 32], idx: u64) -> [u8; 32] {
	let mut res: [u8; 32] = commitment_seed.clone();
	for i in 0..48 {
		let bitpos = 47 - i;
		if idx & (1 << bitpos) == (1 << bitpos) {
			res[bitpos / 8] ^= 1 << (bitpos & 7);
			res = Sha256::hash(&res).into_inner();
		}
	}
	res
}

/// Build a closing transaction
pub fn build_closing_transaction(to_holder_value_sat: u64, to_counterparty_value_sat: u64, to_holder_script: Script, to_counterparty_script: Script, funding_outpoint: OutPoint) -> Transaction {
	let txins = {
		let mut ins: Vec<TxIn> = Vec::new();
		ins.push(TxIn {
			previous_output: funding_outpoint,
			script_sig: Script::new(),
			sequence: Sequence::MAX,
			witness: Witness::new(),
		});
		ins
	};

	let mut txouts: Vec<(TxOut, ())> = Vec::new();

	if to_counterparty_value_sat > 0 {
		txouts.push((TxOut {
			script_pubkey: to_counterparty_script,
			value: to_counterparty_value_sat
		}, ()));
	}

	if to_holder_value_sat > 0 {
		txouts.push((TxOut {
			script_pubkey: to_holder_script,
			value: to_holder_value_sat
		}, ()));
	}

	transaction_utils::sort_outputs(&mut txouts, |_, _| { cmp::Ordering::Equal }); // Ordering doesnt matter if they used our pubkey...

	let mut outputs: Vec<TxOut> = Vec::new();
	for out in txouts.drain(..) {
		outputs.push(out.0);
	}

	Transaction {
		version: 2,
		lock_time: PackedLockTime::ZERO,
		input: txins,
		output: outputs,
	}
}

/// Implements the per-commitment secret storage scheme from
/// [BOLT 3](https://github.com/lightning/bolts/blob/dcbf8583976df087c79c3ce0b535311212e6812d/03-transactions.md#efficient-per-commitment-secret-storage).
///
/// Allows us to keep track of all of the revocation secrets of our counterparty in just 50*32 bytes
/// or so.
#[derive(Clone)]
pub struct CounterpartyCommitmentSecrets {
	old_secrets: [([u8; 32], u64); 49],
}

impl Eq for CounterpartyCommitmentSecrets {}
impl PartialEq for CounterpartyCommitmentSecrets {
	fn eq(&self, other: &Self) -> bool {
		for (&(ref secret, ref idx), &(ref o_secret, ref o_idx)) in self.old_secrets.iter().zip(other.old_secrets.iter()) {
			if secret != o_secret || idx != o_idx {
				return false
			}
		}
		true
	}
}

impl CounterpartyCommitmentSecrets {
	/// Creates a new empty `CounterpartyCommitmentSecrets` structure.
	pub fn new() -> Self {
		Self { old_secrets: [([0; 32], 1 << 48); 49], }
	}

	#[inline]
	fn place_secret(idx: u64) -> u8 {
		for i in 0..48 {
			if idx & (1 << i) == (1 << i) {
				return i
			}
		}
		48
	}

	/// Returns the minimum index of all stored secrets. Note that indexes start
	/// at 1 << 48 and get decremented by one for each new secret.
	pub fn get_min_seen_secret(&self) -> u64 {
		//TODO This can be optimized?
		let mut min = 1 << 48;
		for &(_, idx) in self.old_secrets.iter() {
			if idx < min {
				min = idx;
			}
		}
		min
	}

	#[inline]
	fn derive_secret(secret: [u8; 32], bits: u8, idx: u64) -> [u8; 32] {
		let mut res: [u8; 32] = secret;
		for i in 0..bits {
			let bitpos = bits - 1 - i;
			if idx & (1 << bitpos) == (1 << bitpos) {
				res[(bitpos / 8) as usize] ^= 1 << (bitpos & 7);
				res = Sha256::hash(&res).into_inner();
			}
		}
		res
	}

	/// Inserts the `secret` at `idx`. Returns `Ok(())` if the secret
	/// was generated in accordance with BOLT 3 and is consistent with previous secrets.
	pub fn provide_secret(&mut self, idx: u64, secret: [u8; 32]) -> Result<(), ()> {
		let pos = Self::place_secret(idx);
		for i in 0..pos {
			let (old_secret, old_idx) = self.old_secrets[i as usize];
			if Self::derive_secret(secret, pos, old_idx) != old_secret {
				return Err(());
			}
		}
		if self.get_min_seen_secret() <= idx {
			return Ok(());
		}
		self.old_secrets[pos as usize] = (secret, idx);
		Ok(())
	}

	/// Returns the secret at `idx`.
	/// Returns `None` if `idx` is < [`CounterpartyCommitmentSecrets::get_min_seen_secret`].
	pub fn get_secret(&self, idx: u64) -> Option<[u8; 32]> {
		for i in 0..self.old_secrets.len() {
			if (idx & (!((1 << i) - 1))) == self.old_secrets[i].1 {
				return Some(Self::derive_secret(self.old_secrets[i].0, i as u8, idx))
			}
		}
		assert!(idx < self.get_min_seen_secret());
		None
	}
}

impl Writeable for CounterpartyCommitmentSecrets {
	fn write<W: Writer>(&self, writer: &mut W) -> Result<(), io::Error> {
		for &(ref secret, ref idx) in self.old_secrets.iter() {
			writer.write_all(secret)?;
			writer.write_all(&idx.to_be_bytes())?;
		}
		write_tlv_fields!(writer, {});
		Ok(())
	}
}
impl Readable for CounterpartyCommitmentSecrets {
	fn read<R: io::Read>(reader: &mut R) -> Result<Self, DecodeError> {
		let mut old_secrets = [([0; 32], 1 << 48); 49];
		for &mut (ref mut secret, ref mut idx) in old_secrets.iter_mut() {
			*secret = Readable::read(reader)?;
			*idx = Readable::read(reader)?;
		}
		read_tlv_fields!(reader, {});
		Ok(Self { old_secrets })
	}
}

/// Derives a per-commitment-transaction private key (eg an htlc key or delayed_payment key)
/// from the base secret and the per_commitment_point.
pub fn derive_private_key<T: secp256k1::Signing>(secp_ctx: &Secp256k1<T>, per_commitment_point: &PublicKey, base_secret: &SecretKey) -> SecretKey {
	let mut sha = Sha256::engine();
	sha.input(&per_commitment_point.serialize());
	sha.input(&PublicKey::from_secret_key(&secp_ctx, &base_secret).serialize());
	let res = Sha256::from_engine(sha).into_inner();

	base_secret.clone().add_tweak(&Scalar::from_be_bytes(res).unwrap())
		.expect("Addition only fails if the tweak is the inverse of the key. This is not possible when the tweak contains the hash of the key.")
}

/// Derives a per-commitment-transaction public key (eg an htlc key or a delayed_payment key)
/// from the base point and the per_commitment_key. This is the public equivalent of
/// derive_private_key - using only public keys to derive a public key instead of private keys.
pub fn derive_public_key<T: secp256k1::Signing>(secp_ctx: &Secp256k1<T>, per_commitment_point: &PublicKey, base_point: &PublicKey) -> PublicKey {
	let mut sha = Sha256::engine();
	sha.input(&per_commitment_point.serialize());
	sha.input(&base_point.serialize());
	let res = Sha256::from_engine(sha).into_inner();

	let hashkey = PublicKey::from_secret_key(&secp_ctx,
		&SecretKey::from_slice(&res).expect("Hashes should always be valid keys unless SHA-256 is broken"));
	base_point.combine(&hashkey)
		.expect("Addition only fails if the tweak is the inverse of the key. This is not possible when the tweak contains the hash of the key.")
}

/// Derives a per-commitment-transaction revocation key from its constituent parts.
///
/// Only the cheating participant owns a valid witness to propagate a revoked
/// commitment transaction, thus per_commitment_secret always come from cheater
/// and revocation_base_secret always come from punisher, which is the broadcaster
/// of the transaction spending with this key knowledge.
pub fn derive_private_revocation_key<T: secp256k1::Signing>(secp_ctx: &Secp256k1<T>,
	per_commitment_secret: &SecretKey, countersignatory_revocation_base_secret: &SecretKey)
-> SecretKey {
	let countersignatory_revocation_base_point = PublicKey::from_secret_key(&secp_ctx, &countersignatory_revocation_base_secret);
	let per_commitment_point = PublicKey::from_secret_key(&secp_ctx, &per_commitment_secret);

	let rev_append_commit_hash_key = {
		let mut sha = Sha256::engine();
		sha.input(&countersignatory_revocation_base_point.serialize());
		sha.input(&per_commitment_point.serialize());

		Sha256::from_engine(sha).into_inner()
	};
	let commit_append_rev_hash_key = {
		let mut sha = Sha256::engine();
		sha.input(&per_commitment_point.serialize());
		sha.input(&countersignatory_revocation_base_point.serialize());

		Sha256::from_engine(sha).into_inner()
	};

	let countersignatory_contrib = countersignatory_revocation_base_secret.clone().mul_tweak(&Scalar::from_be_bytes(rev_append_commit_hash_key).unwrap())
		.expect("Multiplying a secret key by a hash is expected to never fail per secp256k1 docs");
	let broadcaster_contrib = per_commitment_secret.clone().mul_tweak(&Scalar::from_be_bytes(commit_append_rev_hash_key).unwrap())
		.expect("Multiplying a secret key by a hash is expected to never fail per secp256k1 docs");
	countersignatory_contrib.add_tweak(&Scalar::from_be_bytes(broadcaster_contrib.secret_bytes()).unwrap())
		.expect("Addition only fails if the tweak is the inverse of the key. This is not possible when the tweak commits to the key.")
}

/// Derives a per-commitment-transaction revocation public key from its constituent parts. This is
/// the public equivalend of derive_private_revocation_key - using only public keys to derive a
/// public key instead of private keys.
///
/// Only the cheating participant owns a valid witness to propagate a revoked
/// commitment transaction, thus per_commitment_point always come from cheater
/// and revocation_base_point always come from punisher, which is the broadcaster
/// of the transaction spending with this key knowledge.
///
/// Note that this is infallible iff we trust that at least one of the two input keys are randomly
/// generated (ie our own).
pub fn derive_public_revocation_key<T: secp256k1::Verification>(secp_ctx: &Secp256k1<T>,
	per_commitment_point: &PublicKey, countersignatory_revocation_base_point: &PublicKey)
-> PublicKey {
	let rev_append_commit_hash_key = {
		let mut sha = Sha256::engine();
		sha.input(&countersignatory_revocation_base_point.serialize());
		sha.input(&per_commitment_point.serialize());

		Sha256::from_engine(sha).into_inner()
	};
	let commit_append_rev_hash_key = {
		let mut sha = Sha256::engine();
		sha.input(&per_commitment_point.serialize());
		sha.input(&countersignatory_revocation_base_point.serialize());

		Sha256::from_engine(sha).into_inner()
	};

	let countersignatory_contrib = countersignatory_revocation_base_point.clone().mul_tweak(&secp_ctx, &Scalar::from_be_bytes(rev_append_commit_hash_key).unwrap())
		.expect("Multiplying a valid public key by a hash is expected to never fail per secp256k1 docs");
	let broadcaster_contrib = per_commitment_point.clone().mul_tweak(&secp_ctx, &Scalar::from_be_bytes(commit_append_rev_hash_key).unwrap())
		.expect("Multiplying a valid public key by a hash is expected to never fail per secp256k1 docs");
	countersignatory_contrib.combine(&broadcaster_contrib)
		.expect("Addition only fails if the tweak is the inverse of the key. This is not possible when the tweak commits to the key.")
}

/// The set of public keys which are used in the creation of one commitment transaction.
/// These are derived from the channel base keys and per-commitment data.
///
/// A broadcaster key is provided from potential broadcaster of the computed transaction.
/// A countersignatory key is coming from a protocol participant unable to broadcast the
/// transaction.
///
/// These keys are assumed to be good, either because the code derived them from
/// channel basepoints via the new function, or they were obtained via
/// CommitmentTransaction.trust().keys() because we trusted the source of the
/// pre-calculated keys.
#[derive(PartialEq, Eq, Clone)]
pub struct TxCreationKeys {
	/// The broadcaster's per-commitment public key which was used to derive the other keys.
	pub per_commitment_point: PublicKey,
	/// The revocation key which is used to allow the broadcaster of the commitment
	/// transaction to provide their counterparty the ability to punish them if they broadcast
	/// an old state.
	pub revocation_key: PublicKey,
	/// Broadcaster's HTLC Key
	pub broadcaster_htlc_key: PublicKey,
	/// Countersignatory's HTLC Key
	pub countersignatory_htlc_key: PublicKey,
	/// Broadcaster's Payment Key (which isn't allowed to be spent from for some delay)
	pub broadcaster_delayed_payment_key: PublicKey,
}

impl_writeable_tlv_based!(TxCreationKeys, {
	(0, per_commitment_point, required),
	(2, revocation_key, required),
	(4, broadcaster_htlc_key, required),
	(6, countersignatory_htlc_key, required),
	(8, broadcaster_delayed_payment_key, required),
});

/// One counterparty's public keys which do not change over the life of a channel.
#[derive(Clone, Debug, PartialEq, Eq)]
pub struct ChannelPublicKeys {
	/// The public key which is used to sign all commitment transactions, as it appears in the
	/// on-chain channel lock-in 2-of-2 multisig output.
	pub funding_pubkey: PublicKey,
	/// The base point which is used (with derive_public_revocation_key) to derive per-commitment
	/// revocation keys. This is combined with the per-commitment-secret generated by the
	/// counterparty to create a secret which the counterparty can reveal to revoke previous
	/// states.
	pub revocation_basepoint: PublicKey,
	/// The public key on which the non-broadcaster (ie the countersignatory) receives an immediately
	/// spendable primary channel balance on the broadcaster's commitment transaction. This key is
	/// static across every commitment transaction.
	pub payment_point: PublicKey,
	/// The base point which is used (with derive_public_key) to derive a per-commitment payment
	/// public key which receives non-HTLC-encumbered funds which are only available for spending
	/// after some delay (or can be claimed via the revocation path).
	pub delayed_payment_basepoint: PublicKey,
	/// The base point which is used (with derive_public_key) to derive a per-commitment public key
	/// which is used to encumber HTLC-in-flight outputs.
	pub htlc_basepoint: PublicKey,
}

impl_writeable_tlv_based!(ChannelPublicKeys, {
	(0, funding_pubkey, required),
	(2, revocation_basepoint, required),
	(4, payment_point, required),
	(6, delayed_payment_basepoint, required),
	(8, htlc_basepoint, required),
});

impl TxCreationKeys {
	/// Create per-state keys from channel base points and the per-commitment point.
	/// Key set is asymmetric and can't be used as part of counter-signatory set of transactions.
	pub fn derive_new<T: secp256k1::Signing + secp256k1::Verification>(secp_ctx: &Secp256k1<T>, per_commitment_point: &PublicKey, broadcaster_delayed_payment_base: &PublicKey, broadcaster_htlc_base: &PublicKey, countersignatory_revocation_base: &PublicKey, countersignatory_htlc_base: &PublicKey) -> TxCreationKeys {
		TxCreationKeys {
			per_commitment_point: per_commitment_point.clone(),
			revocation_key: derive_public_revocation_key(&secp_ctx, &per_commitment_point, &countersignatory_revocation_base),
			broadcaster_htlc_key: derive_public_key(&secp_ctx, &per_commitment_point, &broadcaster_htlc_base),
			countersignatory_htlc_key: derive_public_key(&secp_ctx, &per_commitment_point, &countersignatory_htlc_base),
			broadcaster_delayed_payment_key: derive_public_key(&secp_ctx, &per_commitment_point, &broadcaster_delayed_payment_base),
		}
	}

	/// Generate per-state keys from channel static keys.
	/// Key set is asymmetric and can't be used as part of counter-signatory set of transactions.
	pub fn from_channel_static_keys<T: secp256k1::Signing + secp256k1::Verification>(per_commitment_point: &PublicKey, broadcaster_keys: &ChannelPublicKeys, countersignatory_keys: &ChannelPublicKeys, secp_ctx: &Secp256k1<T>) -> TxCreationKeys {
		TxCreationKeys::derive_new(
			&secp_ctx,
			&per_commitment_point,
			&broadcaster_keys.delayed_payment_basepoint,
			&broadcaster_keys.htlc_basepoint,
			&countersignatory_keys.revocation_basepoint,
			&countersignatory_keys.htlc_basepoint,
		)
	}
}

/// The maximum length of a script returned by get_revokeable_redeemscript.
// Calculated as 6 bytes of opcodes, 1 byte push plus 2 bytes for contest_delay, and two public
// keys of 33 bytes (+ 1 push).
pub const REVOKEABLE_REDEEMSCRIPT_MAX_LENGTH: usize = 6 + 3 + 34*2;

/// A script either spendable by the revocation
/// key or the broadcaster_delayed_payment_key and satisfying the relative-locktime OP_CSV constrain.
/// Encumbering a `to_holder` output on a commitment transaction or 2nd-stage HTLC transactions.
pub fn get_revokeable_redeemscript(revocation_key: &PublicKey, contest_delay: u16, broadcaster_delayed_payment_key: &PublicKey) -> Script {
	let res = Builder::new().push_opcode(opcodes::all::OP_IF)
	              .push_slice(&revocation_key.serialize())
	              .push_opcode(opcodes::all::OP_ELSE)
	              .push_int(contest_delay as i64)
	              .push_opcode(opcodes::all::OP_CSV)
	              .push_opcode(opcodes::all::OP_DROP)
	              .push_slice(&broadcaster_delayed_payment_key.serialize())
	              .push_opcode(opcodes::all::OP_ENDIF)
	              .push_opcode(opcodes::all::OP_CHECKSIG)
	              .into_script();
	debug_assert!(res.len() <= REVOKEABLE_REDEEMSCRIPT_MAX_LENGTH);
	res
}

/// Information about an HTLC as it appears in a commitment transaction
#[derive(Clone, Debug, PartialEq, Eq)]
pub struct HTLCOutputInCommitment {
	/// Whether the HTLC was "offered" (ie outbound in relation to this commitment transaction).
	/// Note that this is not the same as whether it is ountbound *from us*. To determine that you
	/// need to compare this value to whether the commitment transaction in question is that of
	/// the counterparty or our own.
	pub offered: bool,
	/// The value, in msat, of the HTLC. The value as it appears in the commitment transaction is
	/// this divided by 1000.
	pub amount_msat: u64,
	/// The CLTV lock-time at which this HTLC expires.
	pub cltv_expiry: u32,
	/// The hash of the preimage which unlocks this HTLC.
	pub payment_hash: PaymentHash,
	/// The position within the commitment transactions' outputs. This may be None if the value is
	/// below the dust limit (in which case no output appears in the commitment transaction and the
	/// value is spent to additional transaction fees).
	pub transaction_output_index: Option<u32>,
	/// The RGB amount allocated to the HTLC
	pub amount_rgb: u64,
}

impl_writeable_tlv_based!(HTLCOutputInCommitment, {
	(0, offered, required),
	(2, amount_msat, required),
	(4, cltv_expiry, required),
	(6, payment_hash, required),
	(8, transaction_output_index, option),
	(10, amount_rgb, required),
});

#[inline]
pub(crate) fn get_htlc_redeemscript_with_explicit_keys(htlc: &HTLCOutputInCommitment, opt_anchors: bool, broadcaster_htlc_key: &PublicKey, countersignatory_htlc_key: &PublicKey, revocation_key: &PublicKey) -> Script {
	let payment_hash160 = Ripemd160::hash(&htlc.payment_hash.0[..]).into_inner();
	if htlc.offered {
		let mut bldr = Builder::new().push_opcode(opcodes::all::OP_DUP)
		              .push_opcode(opcodes::all::OP_HASH160)
		              .push_slice(&PubkeyHash::hash(&revocation_key.serialize())[..])
		              .push_opcode(opcodes::all::OP_EQUAL)
		              .push_opcode(opcodes::all::OP_IF)
		              .push_opcode(opcodes::all::OP_CHECKSIG)
		              .push_opcode(opcodes::all::OP_ELSE)
		              .push_slice(&countersignatory_htlc_key.serialize()[..])
		              .push_opcode(opcodes::all::OP_SWAP)
		              .push_opcode(opcodes::all::OP_SIZE)
		              .push_int(32)
		              .push_opcode(opcodes::all::OP_EQUAL)
		              .push_opcode(opcodes::all::OP_NOTIF)
		              .push_opcode(opcodes::all::OP_DROP)
		              .push_int(2)
		              .push_opcode(opcodes::all::OP_SWAP)
		              .push_slice(&broadcaster_htlc_key.serialize()[..])
		              .push_int(2)
		              .push_opcode(opcodes::all::OP_CHECKMULTISIG)
		              .push_opcode(opcodes::all::OP_ELSE)
		              .push_opcode(opcodes::all::OP_HASH160)
		              .push_slice(&payment_hash160)
		              .push_opcode(opcodes::all::OP_EQUALVERIFY)
		              .push_opcode(opcodes::all::OP_CHECKSIG)
		              .push_opcode(opcodes::all::OP_ENDIF);
		if opt_anchors {
			bldr = bldr.push_opcode(opcodes::all::OP_PUSHNUM_1)
				.push_opcode(opcodes::all::OP_CSV)
				.push_opcode(opcodes::all::OP_DROP);
		}
		bldr.push_opcode(opcodes::all::OP_ENDIF)
			.into_script()
	} else {
			let mut bldr = Builder::new().push_opcode(opcodes::all::OP_DUP)
		              .push_opcode(opcodes::all::OP_HASH160)
		              .push_slice(&PubkeyHash::hash(&revocation_key.serialize())[..])
		              .push_opcode(opcodes::all::OP_EQUAL)
		              .push_opcode(opcodes::all::OP_IF)
		              .push_opcode(opcodes::all::OP_CHECKSIG)
		              .push_opcode(opcodes::all::OP_ELSE)
		              .push_slice(&countersignatory_htlc_key.serialize()[..])
		              .push_opcode(opcodes::all::OP_SWAP)
		              .push_opcode(opcodes::all::OP_SIZE)
		              .push_int(32)
		              .push_opcode(opcodes::all::OP_EQUAL)
		              .push_opcode(opcodes::all::OP_IF)
		              .push_opcode(opcodes::all::OP_HASH160)
		              .push_slice(&payment_hash160)
		              .push_opcode(opcodes::all::OP_EQUALVERIFY)
		              .push_int(2)
		              .push_opcode(opcodes::all::OP_SWAP)
		              .push_slice(&broadcaster_htlc_key.serialize()[..])
		              .push_int(2)
		              .push_opcode(opcodes::all::OP_CHECKMULTISIG)
		              .push_opcode(opcodes::all::OP_ELSE)
		              .push_opcode(opcodes::all::OP_DROP)
		              .push_int(htlc.cltv_expiry as i64)
		              .push_opcode(opcodes::all::OP_CLTV)
		              .push_opcode(opcodes::all::OP_DROP)
		              .push_opcode(opcodes::all::OP_CHECKSIG)
		              .push_opcode(opcodes::all::OP_ENDIF);
		if opt_anchors {
			bldr = bldr.push_opcode(opcodes::all::OP_PUSHNUM_1)
				.push_opcode(opcodes::all::OP_CSV)
				.push_opcode(opcodes::all::OP_DROP);
		}
		bldr.push_opcode(opcodes::all::OP_ENDIF)
			.into_script()
	}
}

/// Gets the witness redeemscript for an HTLC output in a commitment transaction. Note that htlc
/// does not need to have its previous_output_index filled.
#[inline]
pub fn get_htlc_redeemscript(htlc: &HTLCOutputInCommitment, opt_anchors: bool, keys: &TxCreationKeys) -> Script {
	get_htlc_redeemscript_with_explicit_keys(htlc, opt_anchors, &keys.broadcaster_htlc_key, &keys.countersignatory_htlc_key, &keys.revocation_key)
}

/// Gets the redeemscript for a funding output from the two funding public keys.
/// Note that the order of funding public keys does not matter.
pub fn make_funding_redeemscript(broadcaster: &PublicKey, countersignatory: &PublicKey) -> Script {
	let broadcaster_funding_key = broadcaster.serialize();
	let countersignatory_funding_key = countersignatory.serialize();

	make_funding_redeemscript_from_slices(&broadcaster_funding_key, &countersignatory_funding_key)
}

pub(crate) fn make_funding_redeemscript_from_slices(broadcaster_funding_key: &[u8], countersignatory_funding_key: &[u8]) -> Script {
	let builder = Builder::new().push_opcode(opcodes::all::OP_PUSHNUM_2);
	if broadcaster_funding_key[..] < countersignatory_funding_key[..] {
		builder.push_slice(broadcaster_funding_key)
			.push_slice(countersignatory_funding_key)
	} else {
		builder.push_slice(countersignatory_funding_key)
			.push_slice(broadcaster_funding_key)
	}.push_opcode(opcodes::all::OP_PUSHNUM_2).push_opcode(opcodes::all::OP_CHECKMULTISIG).into_script()
}

/// Builds an unsigned HTLC-Success or HTLC-Timeout transaction from the given channel and HTLC
/// parameters. This is used by [`TrustedCommitmentTransaction::get_htlc_sigs`] to fetch the
/// transaction which needs signing, and can be used to construct an HTLC transaction which is
/// broadcastable given a counterparty HTLC signature.
///
/// Panics if htlc.transaction_output_index.is_none() (as such HTLCs do not appear in the
/// commitment transaction).
pub fn build_htlc_transaction(commitment_txid: &Txid, feerate_per_kw: u32, contest_delay: u16, htlc: &HTLCOutputInCommitment, opt_anchors: bool, use_non_zero_fee_anchors: bool, broadcaster_delayed_payment_key: &PublicKey, revocation_key: &PublicKey) -> Transaction {
	let mut txins: Vec<TxIn> = Vec::new();
	txins.push(build_htlc_input(commitment_txid, htlc, opt_anchors));

	let mut txouts: Vec<TxOut> = Vec::new();
	txouts.push(build_htlc_output(
		feerate_per_kw, contest_delay, htlc, opt_anchors, use_non_zero_fee_anchors,
		broadcaster_delayed_payment_key, revocation_key
	));

	Transaction {
		version: 2,
		lock_time: PackedLockTime(if htlc.offered { htlc.cltv_expiry } else { 0 }),
		input: txins,
		output: txouts,
	}
}

pub(crate) fn build_htlc_input(commitment_txid: &Txid, htlc: &HTLCOutputInCommitment, opt_anchors: bool) -> TxIn {
	TxIn {
		previous_output: OutPoint {
			txid: commitment_txid.clone(),
			vout: htlc.transaction_output_index.expect("Can't build an HTLC transaction for a dust output"),
		},
		script_sig: Script::new(),
		sequence: Sequence(if opt_anchors { 1 } else { 0 }),
		witness: Witness::new(),
	}
}

pub(crate) fn build_htlc_output(
	feerate_per_kw: u32, contest_delay: u16, htlc: &HTLCOutputInCommitment, opt_anchors: bool,
	use_non_zero_fee_anchors: bool, broadcaster_delayed_payment_key: &PublicKey, revocation_key: &PublicKey
) -> TxOut {
	let weight = if htlc.offered {
		htlc_timeout_tx_weight(opt_anchors)
	} else {
		htlc_success_tx_weight(opt_anchors)
	};
	let output_value = if opt_anchors && !use_non_zero_fee_anchors {
		htlc.amount_msat / 1000
	} else {
		let total_fee = feerate_per_kw as u64 * weight / 1000;
		htlc.amount_msat / 1000 - total_fee
	};

	TxOut {
		script_pubkey: get_revokeable_redeemscript(revocation_key, contest_delay, broadcaster_delayed_payment_key).to_v0_p2wsh(),
		value: output_value,
	}
}

/// Returns the witness required to satisfy and spend a HTLC input.
pub fn build_htlc_input_witness(
	local_sig: &Signature, remote_sig: &Signature, preimage: &Option<PaymentPreimage>,
	redeem_script: &Script, opt_anchors: bool,
) -> Witness {
	let remote_sighash_type = if opt_anchors {
		EcdsaSighashType::SinglePlusAnyoneCanPay
	} else {
		EcdsaSighashType::All
	};

	let mut witness = Witness::new();
	// First push the multisig dummy, note that due to BIP147 (NULLDUMMY) it must be a zero-length element.
	witness.push(vec![]);
	witness.push_bitcoin_signature(&remote_sig.serialize_der(), remote_sighash_type);
	witness.push_bitcoin_signature(&local_sig.serialize_der(), EcdsaSighashType::All);
	if let Some(preimage) = preimage {
		witness.push(preimage.0.to_vec());
	} else {
		// Due to BIP146 (MINIMALIF) this must be a zero-length element to relay.
		witness.push(vec![]);
	}
	witness.push(redeem_script.to_bytes());
	witness
}

/// Gets the witnessScript for the to_remote output when anchors are enabled.
#[inline]
pub fn get_to_countersignatory_with_anchors_redeemscript(payment_point: &PublicKey) -> Script {
	Builder::new()
		.push_slice(&payment_point.serialize()[..])
		.push_opcode(opcodes::all::OP_CHECKSIGVERIFY)
		.push_int(1)
		.push_opcode(opcodes::all::OP_CSV)
		.into_script()
}

/// Gets the witnessScript for an anchor output from the funding public key.
/// The witness in the spending input must be:
/// <BIP 143 funding_signature>
/// After 16 blocks of confirmation, an alternative satisfying witness could be:
/// <>
/// (empty vector required to satisfy compliance with MINIMALIF-standard rule)
#[inline]
pub fn get_anchor_redeemscript(funding_pubkey: &PublicKey) -> Script {
	Builder::new().push_slice(&funding_pubkey.serialize()[..])
		.push_opcode(opcodes::all::OP_CHECKSIG)
		.push_opcode(opcodes::all::OP_IFDUP)
		.push_opcode(opcodes::all::OP_NOTIF)
		.push_int(16)
		.push_opcode(opcodes::all::OP_CSV)
		.push_opcode(opcodes::all::OP_ENDIF)
		.into_script()
}

#[cfg(anchors)]
/// Locates the output with an anchor script paying to `funding_pubkey` within `commitment_tx`.
pub(crate) fn get_anchor_output<'a>(commitment_tx: &'a Transaction, funding_pubkey: &PublicKey) -> Option<(u32, &'a TxOut)> {
	let anchor_script = chan_utils::get_anchor_redeemscript(funding_pubkey).to_v0_p2wsh();
	commitment_tx.output.iter().enumerate()
		.find(|(_, txout)| txout.script_pubkey == anchor_script)
		.map(|(idx, txout)| (idx as u32, txout))
}

/// Returns the witness required to satisfy and spend an anchor input.
pub fn build_anchor_input_witness(funding_key: &PublicKey, funding_sig: &Signature) -> Witness {
	let anchor_redeem_script = chan_utils::get_anchor_redeemscript(funding_key);
	let mut ret = Witness::new();
	ret.push_bitcoin_signature(&funding_sig.serialize_der(), EcdsaSighashType::All);
	ret.push(anchor_redeem_script.as_bytes());
	ret
}

/// Per-channel data used to build transactions in conjunction with the per-commitment data (CommitmentTransaction).
/// The fields are organized by holder/counterparty.
///
/// Normally, this is converted to the broadcaster/countersignatory-organized DirectedChannelTransactionParameters
/// before use, via the as_holder_broadcastable and as_counterparty_broadcastable functions.
#[derive(Clone, Debug, PartialEq, Eq)]
pub struct ChannelTransactionParameters {
	/// Holder public keys
	pub holder_pubkeys: ChannelPublicKeys,
	/// The contest delay selected by the holder, which applies to counterparty-broadcast transactions
	pub holder_selected_contest_delay: u16,
	/// Whether the holder is the initiator of this channel.
	/// This is an input to the commitment number obscure factor computation.
	pub is_outbound_from_holder: bool,
	/// The late-bound counterparty channel transaction parameters.
	/// These parameters are populated at the point in the protocol where the counterparty provides them.
	pub counterparty_parameters: Option<CounterpartyChannelTransactionParameters>,
	/// The late-bound funding outpoint
	pub funding_outpoint: Option<chain::transaction::OutPoint>,
	/// Are anchors (zero fee HTLC transaction variant) used for this channel. Boolean is
	/// serialization backwards-compatible.
	pub opt_anchors: Option<()>,
	/// Are non-zero-fee anchors are enabled (used in conjuction with opt_anchors)
	/// It is intended merely for backwards compatibility with signers that need it.
	/// There is no support for this feature in LDK channel negotiation.
	pub opt_non_zero_fee_anchors: Option<()>,
}

/// Late-bound per-channel counterparty data used to build transactions.
#[derive(Clone, Debug, PartialEq, Eq)]
pub struct CounterpartyChannelTransactionParameters {
	/// Counter-party public keys
	pub pubkeys: ChannelPublicKeys,
	/// The contest delay selected by the counterparty, which applies to holder-broadcast transactions
	pub selected_contest_delay: u16,
}

impl ChannelTransactionParameters {
	/// Whether the late bound parameters are populated.
	pub fn is_populated(&self) -> bool {
		self.counterparty_parameters.is_some() && self.funding_outpoint.is_some()
	}

	/// Convert the holder/counterparty parameters to broadcaster/countersignatory-organized parameters,
	/// given that the holder is the broadcaster.
	///
	/// self.is_populated() must be true before calling this function.
	pub fn as_holder_broadcastable(&self) -> DirectedChannelTransactionParameters {
		assert!(self.is_populated(), "self.late_parameters must be set before using as_holder_broadcastable");
		DirectedChannelTransactionParameters {
			inner: self,
			holder_is_broadcaster: true
		}
	}

	/// Convert the holder/counterparty parameters to broadcaster/countersignatory-organized parameters,
	/// given that the counterparty is the broadcaster.
	///
	/// self.is_populated() must be true before calling this function.
	pub fn as_counterparty_broadcastable(&self) -> DirectedChannelTransactionParameters {
		assert!(self.is_populated(), "self.late_parameters must be set before using as_counterparty_broadcastable");
		DirectedChannelTransactionParameters {
			inner: self,
			holder_is_broadcaster: false
		}
	}
}

impl_writeable_tlv_based!(CounterpartyChannelTransactionParameters, {
	(0, pubkeys, required),
	(2, selected_contest_delay, required),
});

impl_writeable_tlv_based!(ChannelTransactionParameters, {
	(0, holder_pubkeys, required),
	(2, holder_selected_contest_delay, required),
	(4, is_outbound_from_holder, required),
	(6, counterparty_parameters, option),
	(8, funding_outpoint, option),
	(10, opt_anchors, option),
	(12, opt_non_zero_fee_anchors, option),
});

/// Static channel fields used to build transactions given per-commitment fields, organized by
/// broadcaster/countersignatory.
///
/// This is derived from the holder/counterparty-organized ChannelTransactionParameters via the
/// as_holder_broadcastable and as_counterparty_broadcastable functions.
pub struct DirectedChannelTransactionParameters<'a> {
	/// The holder's channel static parameters
	inner: &'a ChannelTransactionParameters,
	/// Whether the holder is the broadcaster
	holder_is_broadcaster: bool,
}

impl<'a> DirectedChannelTransactionParameters<'a> {
	/// Get the channel pubkeys for the broadcaster
	pub fn broadcaster_pubkeys(&self) -> &ChannelPublicKeys {
		if self.holder_is_broadcaster {
			&self.inner.holder_pubkeys
		} else {
			&self.inner.counterparty_parameters.as_ref().unwrap().pubkeys
		}
	}

	/// Get the channel pubkeys for the countersignatory
	pub fn countersignatory_pubkeys(&self) -> &ChannelPublicKeys {
		if self.holder_is_broadcaster {
			&self.inner.counterparty_parameters.as_ref().unwrap().pubkeys
		} else {
			&self.inner.holder_pubkeys
		}
	}

	/// Get the contest delay applicable to the transactions.
	/// Note that the contest delay was selected by the countersignatory.
	pub fn contest_delay(&self) -> u16 {
		let counterparty_parameters = self.inner.counterparty_parameters.as_ref().unwrap();
		if self.holder_is_broadcaster { counterparty_parameters.selected_contest_delay } else { self.inner.holder_selected_contest_delay }
	}

	/// Whether the channel is outbound from the broadcaster.
	///
	/// The boolean representing the side that initiated the channel is
	/// an input to the commitment number obscure factor computation.
	pub fn is_outbound(&self) -> bool {
		if self.holder_is_broadcaster { self.inner.is_outbound_from_holder } else { !self.inner.is_outbound_from_holder }
	}

	/// The funding outpoint
	pub fn funding_outpoint(&self) -> OutPoint {
		self.inner.funding_outpoint.unwrap().into_bitcoin_outpoint()
	}

	/// Whether to use anchors for this channel
	pub fn opt_anchors(&self) -> bool {
		self.inner.opt_anchors.is_some()
	}
}

/// Information needed to build and sign a holder's commitment transaction.
///
/// The transaction is only signed once we are ready to broadcast.
#[derive(Clone)]
pub struct HolderCommitmentTransaction {
	inner: CommitmentTransaction,
	/// Our counterparty's signature for the transaction
	pub counterparty_sig: Signature,
	/// All non-dust counterparty HTLC signatures, in the order they appear in the transaction
	pub counterparty_htlc_sigs: Vec<Signature>,
	// Which order the signatures should go in when constructing the final commitment tx witness.
	// The user should be able to reconstruct this themselves, so we don't bother to expose it.
	holder_sig_first: bool,
}

impl Deref for HolderCommitmentTransaction {
	type Target = CommitmentTransaction;

	fn deref(&self) -> &Self::Target { &self.inner }
}

impl Eq for HolderCommitmentTransaction {}
impl PartialEq for HolderCommitmentTransaction {
	// We dont care whether we are signed in equality comparison
	fn eq(&self, o: &Self) -> bool {
		self.inner == o.inner
	}
}

impl_writeable_tlv_based!(HolderCommitmentTransaction, {
	(0, inner, required),
	(2, counterparty_sig, required),
	(4, holder_sig_first, required),
	(6, counterparty_htlc_sigs, vec_type),
});

impl HolderCommitmentTransaction {
	#[cfg(test)]
	pub fn dummy(htlcs: &mut Vec<(HTLCOutputInCommitment, ())>) -> Self {
		let secp_ctx = Secp256k1::new();
		let dummy_key = PublicKey::from_secret_key(&secp_ctx, &SecretKey::from_slice(&[42; 32]).unwrap());
		let dummy_sig = sign(&secp_ctx, &secp256k1::Message::from_slice(&[42; 32]).unwrap(), &SecretKey::from_slice(&[42; 32]).unwrap());

		let keys = TxCreationKeys {
			per_commitment_point: dummy_key.clone(),
			revocation_key: dummy_key.clone(),
			broadcaster_htlc_key: dummy_key.clone(),
			countersignatory_htlc_key: dummy_key.clone(),
			broadcaster_delayed_payment_key: dummy_key.clone(),
		};
		let channel_pubkeys = ChannelPublicKeys {
			funding_pubkey: dummy_key.clone(),
			revocation_basepoint: dummy_key.clone(),
			payment_point: dummy_key.clone(),
			delayed_payment_basepoint: dummy_key.clone(),
			htlc_basepoint: dummy_key.clone()
		};
		let channel_parameters = ChannelTransactionParameters {
			holder_pubkeys: channel_pubkeys.clone(),
			holder_selected_contest_delay: 0,
			is_outbound_from_holder: false,
			counterparty_parameters: Some(CounterpartyChannelTransactionParameters { pubkeys: channel_pubkeys.clone(), selected_contest_delay: 0 }),
			funding_outpoint: Some(chain::transaction::OutPoint { txid: Txid::all_zeros(), index: 0 }),
			opt_anchors: None,
			opt_non_zero_fee_anchors: None,
		};
		let mut counterparty_htlc_sigs = Vec::new();
		for _ in 0..htlcs.len() {
			counterparty_htlc_sigs.push(dummy_sig);
		}
		let inner = CommitmentTransaction::new_with_auxiliary_htlc_data(0, 0, 0, false, dummy_key.clone(), dummy_key.clone(), keys, 0, htlcs, &channel_parameters.as_counterparty_broadcastable());
		htlcs.sort_by_key(|htlc| htlc.0.transaction_output_index);
		HolderCommitmentTransaction {
			inner,
			counterparty_sig: dummy_sig,
			counterparty_htlc_sigs,
			holder_sig_first: false
		}
	}

	/// Create a new holder transaction with the given counterparty signatures.
	/// The funding keys are used to figure out which signature should go first when building the transaction for broadcast.
	pub fn new(commitment_tx: CommitmentTransaction, counterparty_sig: Signature, counterparty_htlc_sigs: Vec<Signature>, holder_funding_key: &PublicKey, counterparty_funding_key: &PublicKey) -> Self {
		Self {
			inner: commitment_tx,
			counterparty_sig,
			counterparty_htlc_sigs,
			holder_sig_first: holder_funding_key.serialize()[..] < counterparty_funding_key.serialize()[..],
		}
	}

	pub(crate) fn add_holder_sig(&self, funding_redeemscript: &Script, holder_sig: Signature) -> Transaction {
		// First push the multisig dummy, note that due to BIP147 (NULLDUMMY) it must be a zero-length element.
		let mut tx = self.inner.built.transaction.clone();
		tx.input[0].witness.push(Vec::new());

		if self.holder_sig_first {
			tx.input[0].witness.push_bitcoin_signature(&holder_sig.serialize_der(), EcdsaSighashType::All);
			tx.input[0].witness.push_bitcoin_signature(&self.counterparty_sig.serialize_der(), EcdsaSighashType::All);
		} else {
			tx.input[0].witness.push_bitcoin_signature(&self.counterparty_sig.serialize_der(), EcdsaSighashType::All);
			tx.input[0].witness.push_bitcoin_signature(&holder_sig.serialize_der(), EcdsaSighashType::All);
		}

		tx.input[0].witness.push(funding_redeemscript.as_bytes().to_vec());
		tx
	}
}

/// A pre-built Bitcoin commitment transaction and its txid.
#[derive(Clone)]
pub struct BuiltCommitmentTransaction {
	/// The commitment transaction
	pub transaction: Transaction,
	/// The txid for the commitment transaction.
	///
	/// This is provided as a performance optimization, instead of calling transaction.txid()
	/// multiple times.
	pub txid: Txid,
}

impl_writeable_tlv_based!(BuiltCommitmentTransaction, {
	(0, transaction, required),
	(2, txid, required),
});

impl BuiltCommitmentTransaction {
	/// Get the SIGHASH_ALL sighash value of the transaction.
	///
	/// This can be used to verify a signature.
	pub fn get_sighash_all(&self, funding_redeemscript: &Script, channel_value_satoshis: u64) -> Message {
		let sighash = &sighash::SighashCache::new(&self.transaction).segwit_signature_hash(0, funding_redeemscript, channel_value_satoshis, EcdsaSighashType::All).unwrap()[..];
		hash_to_message!(sighash)
	}

	/// Signs the counterparty's commitment transaction.
	pub fn sign_counterparty_commitment<T: secp256k1::Signing>(&self, funding_key: &SecretKey, funding_redeemscript: &Script, channel_value_satoshis: u64, secp_ctx: &Secp256k1<T>) -> Signature {
		let sighash = self.get_sighash_all(funding_redeemscript, channel_value_satoshis);
		sign(secp_ctx, &sighash, funding_key)
	}

	/// Signs the holder commitment transaction because we are about to broadcast it.
	pub fn sign_holder_commitment<T: secp256k1::Signing, ES: Deref>(
		&self, funding_key: &SecretKey, funding_redeemscript: &Script, channel_value_satoshis: u64,
		entropy_source: &ES, secp_ctx: &Secp256k1<T>
	) -> Signature where ES::Target: EntropySource {
		let sighash = self.get_sighash_all(funding_redeemscript, channel_value_satoshis);
		sign_with_aux_rand(secp_ctx, &sighash, funding_key, entropy_source)
	}
}

/// This class tracks the per-transaction information needed to build a closing transaction and will
/// actually build it and sign.
///
/// This class can be used inside a signer implementation to generate a signature given the relevant
/// secret key.
#[derive(Clone, Hash, PartialEq, Eq)]
pub struct ClosingTransaction {
	to_holder_value_sat: u64,
	to_counterparty_value_sat: u64,
	pub(crate) to_holder_script: Script,
	to_counterparty_script: Script,
	pub(crate) built: Transaction,
}

impl ClosingTransaction {
	/// Construct an object of the class
	pub fn new(
		to_holder_value_sat: u64,
		to_counterparty_value_sat: u64,
		to_holder_script: Script,
		to_counterparty_script: Script,
		funding_outpoint: OutPoint,
	) -> Self {
		let built = build_closing_transaction(
			to_holder_value_sat, to_counterparty_value_sat,
			to_holder_script.clone(), to_counterparty_script.clone(),
			funding_outpoint
		);
		ClosingTransaction {
			to_holder_value_sat,
			to_counterparty_value_sat,
			to_holder_script,
			to_counterparty_script,
			built
		}
	}

	/// Trust our pre-built transaction.
	///
	/// Applies a wrapper which allows access to the transaction.
	///
	/// This should only be used if you fully trust the builder of this object. It should not
	/// be used by an external signer - instead use the verify function.
	pub fn trust(&self) -> TrustedClosingTransaction {
		TrustedClosingTransaction { inner: self }
	}

	/// Verify our pre-built transaction.
	///
	/// Applies a wrapper which allows access to the transaction.
	///
	/// An external validating signer must call this method before signing
	/// or using the built transaction.
	pub fn verify(&self, funding_outpoint: OutPoint) -> Result<TrustedClosingTransaction, ()> {
		let built = build_closing_transaction(
			self.to_holder_value_sat, self.to_counterparty_value_sat,
			self.to_holder_script.clone(), self.to_counterparty_script.clone(),
			funding_outpoint
		);
		if self.built != built {
			return Err(())
		}
		Ok(TrustedClosingTransaction { inner: self })
	}

	/// The value to be sent to the holder, or zero if the output will be omitted
	pub fn to_holder_value_sat(&self) -> u64 {
		self.to_holder_value_sat
	}

	/// The value to be sent to the counterparty, or zero if the output will be omitted
	pub fn to_counterparty_value_sat(&self) -> u64 {
		self.to_counterparty_value_sat
	}

	/// The destination of the holder's output
	pub fn to_holder_script(&self) -> &Script {
		&self.to_holder_script
	}

	/// The destination of the counterparty's output
	pub fn to_counterparty_script(&self) -> &Script {
		&self.to_counterparty_script
	}
}

/// A wrapper on ClosingTransaction indicating that the built bitcoin
/// transaction is trusted.
///
/// See trust() and verify() functions on CommitmentTransaction.
///
/// This structure implements Deref.
pub struct TrustedClosingTransaction<'a> {
	inner: &'a ClosingTransaction,
}

impl<'a> Deref for TrustedClosingTransaction<'a> {
	type Target = ClosingTransaction;

	fn deref(&self) -> &Self::Target { self.inner }
}

impl<'a> TrustedClosingTransaction<'a> {
	/// The pre-built Bitcoin commitment transaction
	pub fn built_transaction(&self) -> &Transaction {
		&self.inner.built
	}

	/// Get the SIGHASH_ALL sighash value of the transaction.
	///
	/// This can be used to verify a signature.
	pub fn get_sighash_all(&self, funding_redeemscript: &Script, channel_value_satoshis: u64) -> Message {
		let sighash = &sighash::SighashCache::new(&self.inner.built).segwit_signature_hash(0, funding_redeemscript, channel_value_satoshis, EcdsaSighashType::All).unwrap()[..];
		hash_to_message!(sighash)
	}

	/// Sign a transaction, either because we are counter-signing the counterparty's transaction or
	/// because we are about to broadcast a holder transaction.
	pub fn sign<T: secp256k1::Signing>(&self, funding_key: &SecretKey, funding_redeemscript: &Script, channel_value_satoshis: u64, secp_ctx: &Secp256k1<T>) -> Signature {
		let sighash = self.get_sighash_all(funding_redeemscript, channel_value_satoshis);
		sign(secp_ctx, &sighash, funding_key)
	}
}

/// This class tracks the per-transaction information needed to build a commitment transaction and will
/// actually build it and sign.  It is used for holder transactions that we sign only when needed
/// and for transactions we sign for the counterparty.
///
/// This class can be used inside a signer implementation to generate a signature given the relevant
/// secret key.
#[derive(Clone)]
pub struct CommitmentTransaction {
	commitment_number: u64,
	to_broadcaster_value_sat: u64,
	to_countersignatory_value_sat: u64,
	feerate_per_kw: u32,
	htlcs: Vec<HTLCOutputInCommitment>,
	// A boolean that is serialization backwards-compatible
	opt_anchors: Option<()>,
	// Whether non-zero-fee anchors should be used
	opt_non_zero_fee_anchors: Option<()>,
	// A cache of the parties' pubkeys required to construct the transaction, see doc for trust()
	keys: TxCreationKeys,
	// For access to the pre-built transaction, see doc for trust()
	pub(crate) built: BuiltCommitmentTransaction,
}

impl Eq for CommitmentTransaction {}
impl PartialEq for CommitmentTransaction {
	fn eq(&self, o: &Self) -> bool {
		let eq = self.commitment_number == o.commitment_number &&
			self.to_broadcaster_value_sat == o.to_broadcaster_value_sat &&
			self.to_countersignatory_value_sat == o.to_countersignatory_value_sat &&
			self.feerate_per_kw == o.feerate_per_kw &&
			self.htlcs == o.htlcs &&
			self.opt_anchors == o.opt_anchors &&
			self.keys == o.keys;
		if eq {
			debug_assert_eq!(self.built.transaction, o.built.transaction);
			debug_assert_eq!(self.built.txid, o.built.txid);
		}
		eq
	}
}

impl_writeable_tlv_based!(CommitmentTransaction, {
	(0, commitment_number, required),
	(2, to_broadcaster_value_sat, required),
	(4, to_countersignatory_value_sat, required),
	(6, feerate_per_kw, required),
	(8, keys, required),
	(10, built, required),
	(12, htlcs, vec_type),
	(14, opt_anchors, option),
	(16, opt_non_zero_fee_anchors, option),
});

impl CommitmentTransaction {
	/// Construct an object of the class while assigning transaction output indices to HTLCs.
	///
	/// Populates HTLCOutputInCommitment.transaction_output_index in htlcs_with_aux.
	///
	/// The generic T allows the caller to match the HTLC output index with auxiliary data.
	/// This auxiliary data is not stored in this object.
	///
	/// Only include HTLCs that are above the dust limit for the channel.
	///
	/// This is not exported to bindings users due to the generic though we likely should expose a version without
	pub fn new_with_auxiliary_htlc_data<T>(commitment_number: u64, to_broadcaster_value_sat: u64, to_countersignatory_value_sat: u64, opt_anchors: bool, broadcaster_funding_key: PublicKey, countersignatory_funding_key: PublicKey, keys: TxCreationKeys, feerate_per_kw: u32, htlcs_with_aux: &mut Vec<(HTLCOutputInCommitment, T)>, channel_parameters: &DirectedChannelTransactionParameters) -> CommitmentTransaction {
		// Sort outputs and populate output indices while keeping track of the auxiliary data
		let (outputs, htlcs) = Self::internal_build_outputs(&keys, to_broadcaster_value_sat, to_countersignatory_value_sat, htlcs_with_aux, channel_parameters, opt_anchors, &broadcaster_funding_key, &countersignatory_funding_key).unwrap();

		let (obscured_commitment_transaction_number, txins) = Self::internal_build_inputs(commitment_number, channel_parameters);
		let transaction = Self::make_transaction(obscured_commitment_transaction_number, txins, outputs);
		let txid = transaction.txid();
		CommitmentTransaction {
			commitment_number,
			to_broadcaster_value_sat,
			to_countersignatory_value_sat,
			feerate_per_kw,
			htlcs,
			opt_anchors: if opt_anchors { Some(()) } else { None },
			keys,
			built: BuiltCommitmentTransaction {
				transaction,
				txid
			},
			opt_non_zero_fee_anchors: None,
		}
	}

	/// Use non-zero fee anchors
	///
	/// This is not exported to bindings users due to move, and also not likely to be useful for binding users
	pub fn with_non_zero_fee_anchors(mut self) -> Self {
		self.opt_non_zero_fee_anchors = Some(());
		self
	}

	fn internal_rebuild_transaction(&self, keys: &TxCreationKeys, channel_parameters: &DirectedChannelTransactionParameters, broadcaster_funding_key: &PublicKey, countersignatory_funding_key: &PublicKey) -> Result<BuiltCommitmentTransaction, ()> {
		let (obscured_commitment_transaction_number, txins) = Self::internal_build_inputs(self.commitment_number, channel_parameters);

		let mut htlcs_with_aux = self.htlcs.iter().map(|h| (h.clone(), ())).collect();
		let (outputs, _) = Self::internal_build_outputs(keys, self.to_broadcaster_value_sat, self.to_countersignatory_value_sat, &mut htlcs_with_aux, channel_parameters, self.opt_anchors.is_some(), broadcaster_funding_key, countersignatory_funding_key)?;

		let transaction = Self::make_transaction(obscured_commitment_transaction_number, txins, outputs);
		let txid = transaction.txid();
		let built_transaction = BuiltCommitmentTransaction {
			transaction,
			txid
		};
		Ok(built_transaction)
	}

	fn make_transaction(obscured_commitment_transaction_number: u64, txins: Vec<TxIn>, outputs: Vec<TxOut>) -> Transaction {
		Transaction {
			version: 2,
			lock_time: PackedLockTime(((0x20 as u32) << 8 * 3) | ((obscured_commitment_transaction_number & 0xffffffu64) as u32)),
			input: txins,
			output: outputs,
		}
	}

	// This is used in two cases:
	// - initial sorting of outputs / HTLCs in the constructor, in which case T is auxiliary data the
	//   caller needs to have sorted together with the HTLCs so it can keep track of the output index
	// - building of a bitcoin transaction during a verify() call, in which case T is just ()
	fn internal_build_outputs<T>(keys: &TxCreationKeys, to_broadcaster_value_sat: u64, to_countersignatory_value_sat: u64, htlcs_with_aux: &mut Vec<(HTLCOutputInCommitment, T)>, channel_parameters: &DirectedChannelTransactionParameters, opt_anchors: bool, broadcaster_funding_key: &PublicKey, countersignatory_funding_key: &PublicKey) -> Result<(Vec<TxOut>, Vec<HTLCOutputInCommitment>), ()> {
		let countersignatory_pubkeys = channel_parameters.countersignatory_pubkeys();
		let contest_delay = channel_parameters.contest_delay();

		let mut txouts: Vec<(TxOut, Option<&mut HTLCOutputInCommitment>)> = Vec::new();

		if to_countersignatory_value_sat > 0 {
			let script = if opt_anchors {
			    get_to_countersignatory_with_anchors_redeemscript(&countersignatory_pubkeys.payment_point).to_v0_p2wsh()
			} else {
			    Payload::p2wpkh(&BitcoinPublicKey::new(countersignatory_pubkeys.payment_point)).unwrap().script_pubkey()
			};
			txouts.push((
				TxOut {
					script_pubkey: script.clone(),
					value: to_countersignatory_value_sat,
				},
				None,
			))
		}

		if to_broadcaster_value_sat > 0 {
			let redeem_script = get_revokeable_redeemscript(
				&keys.revocation_key,
				contest_delay,
				&keys.broadcaster_delayed_payment_key,
			);
			txouts.push((
				TxOut {
					script_pubkey: redeem_script.to_v0_p2wsh(),
					value: to_broadcaster_value_sat,
				},
				None,
			));
		}

		if opt_anchors {
			if to_broadcaster_value_sat > 0 || !htlcs_with_aux.is_empty() {
				let anchor_script = get_anchor_redeemscript(broadcaster_funding_key);
				txouts.push((
					TxOut {
						script_pubkey: anchor_script.to_v0_p2wsh(),
						value: ANCHOR_OUTPUT_VALUE_SATOSHI,
					},
					None,
				));
			}

			if to_countersignatory_value_sat > 0 || !htlcs_with_aux.is_empty() {
				let anchor_script = get_anchor_redeemscript(countersignatory_funding_key);
				txouts.push((
					TxOut {
						script_pubkey: anchor_script.to_v0_p2wsh(),
						value: ANCHOR_OUTPUT_VALUE_SATOSHI,
					},
					None,
				));
			}
		}

		let mut htlcs = Vec::with_capacity(htlcs_with_aux.len());
		for (htlc, _) in htlcs_with_aux {
			let script = chan_utils::get_htlc_redeemscript(&htlc, opt_anchors, &keys);
			let txout = TxOut {
				script_pubkey: script.to_v0_p2wsh(),
				value: htlc.amount_msat / 1000,
			};
			txouts.push((txout, Some(htlc)));
		}

		// Sort output in BIP-69 order (amount, scriptPubkey).  Tie-breaks based on HTLC
		// CLTV expiration height.
		sort_outputs(&mut txouts, |a, b| {
			if let &Some(ref a_htlcout) = a {
				if let &Some(ref b_htlcout) = b {
					a_htlcout.cltv_expiry.cmp(&b_htlcout.cltv_expiry)
						// Note that due to hash collisions, we have to have a fallback comparison
						// here for fuzzing mode (otherwise at least chanmon_fail_consistency
						// may fail)!
						.then(a_htlcout.payment_hash.0.cmp(&b_htlcout.payment_hash.0))
				// For non-HTLC outputs, if they're copying our SPK we don't really care if we
				// close the channel due to mismatches - they're doing something dumb:
				} else { cmp::Ordering::Equal }
			} else { cmp::Ordering::Equal }
		});

		let mut outputs = Vec::with_capacity(txouts.len());
		for (idx, out) in txouts.drain(..).enumerate() {
			if let Some(htlc) = out.1 {
				htlc.transaction_output_index = Some(idx as u32);
				htlcs.push(htlc.clone());
			}
			outputs.push(out.0);
		}
		Ok((outputs, htlcs))
	}

	fn internal_build_inputs(commitment_number: u64, channel_parameters: &DirectedChannelTransactionParameters) -> (u64, Vec<TxIn>) {
		let broadcaster_pubkeys = channel_parameters.broadcaster_pubkeys();
		let countersignatory_pubkeys = channel_parameters.countersignatory_pubkeys();
		let commitment_transaction_number_obscure_factor = get_commitment_transaction_number_obscure_factor(
			&broadcaster_pubkeys.payment_point,
			&countersignatory_pubkeys.payment_point,
			channel_parameters.is_outbound(),
		);

		let obscured_commitment_transaction_number =
			commitment_transaction_number_obscure_factor ^ (INITIAL_COMMITMENT_NUMBER - commitment_number);

		let txins = {
			let mut ins: Vec<TxIn> = Vec::new();
			ins.push(TxIn {
				previous_output: channel_parameters.funding_outpoint(),
				script_sig: Script::new(),
				sequence: Sequence(((0x80 as u32) << 8 * 3)
					| ((obscured_commitment_transaction_number >> 3 * 8) as u32)),
				witness: Witness::new(),
			});
			ins
		};
		(obscured_commitment_transaction_number, txins)
	}

	/// The backwards-counting commitment number
	pub fn commitment_number(&self) -> u64 {
		self.commitment_number
	}

	/// The value to be sent to the broadcaster
	pub fn to_broadcaster_value_sat(&self) -> u64 {
		self.to_broadcaster_value_sat
	}

	/// The value to be sent to the counterparty
	pub fn to_countersignatory_value_sat(&self) -> u64 {
		self.to_countersignatory_value_sat
	}

	/// The feerate paid per 1000-weight-unit in this commitment transaction.
	pub fn feerate_per_kw(&self) -> u32 {
		self.feerate_per_kw
	}

	/// The non-dust HTLCs (direction, amt, height expiration, hash, transaction output index)
	/// which were included in this commitment transaction in output order.
	/// The transaction index is always populated.
	///
	/// This is not exported to bindings users as we cannot currently convert Vec references to/from C, though we should
	/// expose a less effecient version which creates a Vec of references in the future.
	pub fn htlcs(&self) -> &Vec<HTLCOutputInCommitment> {
		&self.htlcs
	}

	/// Trust our pre-built transaction and derived transaction creation public keys.
	///
	/// Applies a wrapper which allows access to these fields.
	///
	/// This should only be used if you fully trust the builder of this object.  It should not
	/// be used by an external signer - instead use the verify function.
	pub fn trust(&self) -> TrustedCommitmentTransaction {
		TrustedCommitmentTransaction { inner: self }
	}

	/// Verify our pre-built transaction and derived transaction creation public keys.
	///
	/// Applies a wrapper which allows access to these fields.
	///
	/// An external validating signer must call this method before signing
	/// or using the built transaction.
	pub fn verify<T: secp256k1::Signing + secp256k1::Verification>(&self, channel_parameters: &DirectedChannelTransactionParameters, broadcaster_keys: &ChannelPublicKeys, countersignatory_keys: &ChannelPublicKeys, secp_ctx: &Secp256k1<T>) -> Result<TrustedCommitmentTransaction, ()> {
		// This is the only field of the key cache that we trust
		let per_commitment_point = self.keys.per_commitment_point;
		let keys = TxCreationKeys::from_channel_static_keys(&per_commitment_point, broadcaster_keys, countersignatory_keys, secp_ctx);
		if keys != self.keys {
			return Err(());
		}
		let tx = self.internal_rebuild_transaction(&keys, channel_parameters, &broadcaster_keys.funding_pubkey, &countersignatory_keys.funding_pubkey)?;
		if self.built.transaction != tx.transaction || self.built.txid != tx.txid {
			return Err(());
		}
		Ok(TrustedCommitmentTransaction { inner: self })
	}
}

/// A wrapper on CommitmentTransaction indicating that the derived fields (the built bitcoin
/// transaction and the transaction creation keys) are trusted.
///
/// See trust() and verify() functions on CommitmentTransaction.
///
/// This structure implements Deref.
pub struct TrustedCommitmentTransaction<'a> {
	inner: &'a CommitmentTransaction,
}

impl<'a> Deref for TrustedCommitmentTransaction<'a> {
	type Target = CommitmentTransaction;

	fn deref(&self) -> &Self::Target { self.inner }
}

impl<'a> TrustedCommitmentTransaction<'a> {
	/// The transaction ID of the built Bitcoin transaction
	pub fn txid(&self) -> Txid {
		self.inner.built.txid
	}

	/// The pre-built Bitcoin commitment transaction
	pub fn built_transaction(&self) -> &BuiltCommitmentTransaction {
		&self.inner.built
	}

	/// The pre-calculated transaction creation public keys.
	pub fn keys(&self) -> &TxCreationKeys {
		&self.inner.keys
	}

	/// Should anchors be used.
	pub fn opt_anchors(&self) -> bool {
		self.opt_anchors.is_some()
	}

	/// Get a signature for each HTLC which was included in the commitment transaction (ie for
	/// which HTLCOutputInCommitment::transaction_output_index.is_some()).
	///
	/// The returned Vec has one entry for each HTLC, and in the same order.
	///
	/// This function is only valid in the holder commitment context, it always uses EcdsaSighashType::All.
<<<<<<< HEAD
	pub fn get_htlc_sigs<T: secp256k1::Signing>(&self, htlc_base_key: &SecretKey, channel_parameters: &DirectedChannelTransactionParameters, secp_ctx: &Secp256k1<T>, ldk_data_dir: &PathBuf) -> Result<Vec<Signature>, ()> {
=======
	pub fn get_htlc_sigs<T: secp256k1::Signing, ES: Deref>(
		&self, htlc_base_key: &SecretKey, channel_parameters: &DirectedChannelTransactionParameters,
		entropy_source: &ES, secp_ctx: &Secp256k1<T>,
	) -> Result<Vec<Signature>, ()> where ES::Target: EntropySource {
>>>>>>> b7347357
		let inner = self.inner;
		let keys = &inner.keys;
		let txid = inner.built.txid;
		let mut ret = Vec::with_capacity(inner.htlcs.len());
		let holder_htlc_key = derive_private_key(secp_ctx, &inner.keys.per_commitment_point, htlc_base_key);

		for this_htlc in inner.htlcs.iter() {
			assert!(this_htlc.transaction_output_index.is_some());
			let mut htlc_tx = build_htlc_transaction(&txid, inner.feerate_per_kw, channel_parameters.contest_delay(), &this_htlc, self.opt_anchors(), self.opt_non_zero_fee_anchors.is_some(), &keys.broadcaster_delayed_payment_key, &keys.revocation_key);
			match color_htlc(&mut htlc_tx, &this_htlc, &ldk_data_dir) {
				Err(_e) => return Err(()),
				_ => {}
			}

			let htlc_redeemscript = get_htlc_redeemscript_with_explicit_keys(&this_htlc, self.opt_anchors(), &keys.broadcaster_htlc_key, &keys.countersignatory_htlc_key, &keys.revocation_key);

			let sighash = hash_to_message!(&sighash::SighashCache::new(&htlc_tx).segwit_signature_hash(0, &htlc_redeemscript, this_htlc.amount_msat / 1000, EcdsaSighashType::All).unwrap()[..]);
			ret.push(sign_with_aux_rand(secp_ctx, &sighash, &holder_htlc_key, entropy_source));
		}
		Ok(ret)
	}

	/// Gets a signed HTLC transaction given a preimage (for !htlc.offered) and the holder HTLC transaction signature.
	pub(crate) fn get_signed_htlc_tx(&self, channel_parameters: &DirectedChannelTransactionParameters, htlc_index: usize, counterparty_signature: &Signature, signature: &Signature, preimage: &Option<PaymentPreimage>, ldk_data_dir: &PathBuf) -> Transaction {
		let inner = self.inner;
		let keys = &inner.keys;
		let txid = inner.built.txid;
		let this_htlc = &inner.htlcs[htlc_index];
		assert!(this_htlc.transaction_output_index.is_some());
		// if we don't have preimage for an HTLC-Success, we can't generate an HTLC transaction.
		if !this_htlc.offered && preimage.is_none() { unreachable!(); }
		// Further, we should never be provided the preimage for an HTLC-Timeout transaction.
		if  this_htlc.offered && preimage.is_some() { unreachable!(); }

		let mut htlc_tx = build_htlc_transaction(&txid, inner.feerate_per_kw, channel_parameters.contest_delay(), &this_htlc, self.opt_anchors(), self.opt_non_zero_fee_anchors.is_some(), &keys.broadcaster_delayed_payment_key, &keys.revocation_key);
		color_htlc(&mut htlc_tx, &this_htlc, &ldk_data_dir).expect("successful htlc tx coloring");

		let htlc_redeemscript = get_htlc_redeemscript_with_explicit_keys(&this_htlc, self.opt_anchors(), &keys.broadcaster_htlc_key, &keys.countersignatory_htlc_key, &keys.revocation_key);

		htlc_tx.input[0].witness = chan_utils::build_htlc_input_witness(
			signature, counterparty_signature, preimage, &htlc_redeemscript, self.opt_anchors(),
		);
		htlc_tx
	}
}

/// Commitment transaction numbers which appear in the transactions themselves are XOR'd with a
/// shared secret first. This prevents on-chain observers from discovering how many commitment
/// transactions occurred in a channel before it was closed.
///
/// This function gets the shared secret from relevant channel public keys and can be used to
/// "decrypt" the commitment transaction number given a commitment transaction on-chain.
pub fn get_commitment_transaction_number_obscure_factor(
	broadcaster_payment_basepoint: &PublicKey,
	countersignatory_payment_basepoint: &PublicKey,
	outbound_from_broadcaster: bool,
) -> u64 {
	let mut sha = Sha256::engine();

	if outbound_from_broadcaster {
		sha.input(&broadcaster_payment_basepoint.serialize());
		sha.input(&countersignatory_payment_basepoint.serialize());
	} else {
		sha.input(&countersignatory_payment_basepoint.serialize());
		sha.input(&broadcaster_payment_basepoint.serialize());
	}
	let res = Sha256::from_engine(sha).into_inner();

	((res[26] as u64) << 5 * 8)
		| ((res[27] as u64) << 4 * 8)
		| ((res[28] as u64) << 3 * 8)
		| ((res[29] as u64) << 2 * 8)
		| ((res[30] as u64) << 1 * 8)
		| ((res[31] as u64) << 0 * 8)
}

/*
#[cfg(test)]
mod tests {
	use super::CounterpartyCommitmentSecrets;
	use crate::{hex, chain};
	use crate::prelude::*;
	use crate::ln::chan_utils::{get_htlc_redeemscript, get_to_countersignatory_with_anchors_redeemscript, CommitmentTransaction, TxCreationKeys, ChannelTransactionParameters, CounterpartyChannelTransactionParameters, HTLCOutputInCommitment};
	use bitcoin::secp256k1::{PublicKey, SecretKey, Secp256k1};
	use crate::util::test_utils;
	use crate::chain::keysinterface::{ChannelSigner, SignerProvider};
	use bitcoin::{Network, Txid};
	use bitcoin::hashes::Hash;
	use crate::ln::PaymentHash;
	use bitcoin::hashes::hex::ToHex;
	use bitcoin::util::address::Payload;
	use bitcoin::PublicKey as BitcoinPublicKey;

	#[test]
	fn test_anchors() {
		let secp_ctx = Secp256k1::new();

		let seed = [42; 32];
		let network = Network::Testnet;
		let keys_provider = test_utils::TestKeysInterface::new(&seed, network);
		let signer = keys_provider.derive_channel_signer(3000, keys_provider.generate_channel_keys_id(false, 1_000_000, 0));
		let counterparty_signer = keys_provider.derive_channel_signer(3000, keys_provider.generate_channel_keys_id(true, 1_000_000, 1));
		let delayed_payment_base = &signer.pubkeys().delayed_payment_basepoint;
		let per_commitment_secret = SecretKey::from_slice(&hex::decode("1f1e1d1c1b1a191817161514131211100f0e0d0c0b0a09080706050403020100").unwrap()[..]).unwrap();
		let per_commitment_point = PublicKey::from_secret_key(&secp_ctx, &per_commitment_secret);
		let htlc_basepoint = &signer.pubkeys().htlc_basepoint;
		let holder_pubkeys = signer.pubkeys();
		let counterparty_pubkeys = counterparty_signer.pubkeys();
		let keys = TxCreationKeys::derive_new(&secp_ctx, &per_commitment_point, delayed_payment_base, htlc_basepoint, &counterparty_pubkeys.revocation_basepoint, &counterparty_pubkeys.htlc_basepoint);
		let mut channel_parameters = ChannelTransactionParameters {
			holder_pubkeys: holder_pubkeys.clone(),
			holder_selected_contest_delay: 0,
			is_outbound_from_holder: false,
			counterparty_parameters: Some(CounterpartyChannelTransactionParameters { pubkeys: counterparty_pubkeys.clone(), selected_contest_delay: 0 }),
			funding_outpoint: Some(chain::transaction::OutPoint { txid: Txid::all_zeros(), index: 0 }),
			opt_anchors: None,
			opt_non_zero_fee_anchors: None,
		};

		let mut htlcs_with_aux: Vec<(_, ())> = Vec::new();

		// Generate broadcaster and counterparty outputs
		let tx = CommitmentTransaction::new_with_auxiliary_htlc_data(
			0, 1000, 2000,
			false,
			holder_pubkeys.funding_pubkey,
			counterparty_pubkeys.funding_pubkey,
			keys.clone(), 1,
			&mut htlcs_with_aux, &channel_parameters.as_holder_broadcastable()
		);
		assert_eq!(tx.built.transaction.output.len(), 2);
		assert_eq!(tx.built.transaction.output[1].script_pubkey, Payload::p2wpkh(&BitcoinPublicKey::new(counterparty_pubkeys.payment_point)).unwrap().script_pubkey());

		// Generate broadcaster and counterparty outputs as well as two anchors
		let tx = CommitmentTransaction::new_with_auxiliary_htlc_data(
			0, 1000, 2000,
			true,
			holder_pubkeys.funding_pubkey,
			counterparty_pubkeys.funding_pubkey,
			keys.clone(), 1,
			&mut htlcs_with_aux, &channel_parameters.as_holder_broadcastable()
		);
		assert_eq!(tx.built.transaction.output.len(), 4);
		assert_eq!(tx.built.transaction.output[3].script_pubkey, get_to_countersignatory_with_anchors_redeemscript(&counterparty_pubkeys.payment_point).to_v0_p2wsh());

		// Generate broadcaster output and anchor
		let tx = CommitmentTransaction::new_with_auxiliary_htlc_data(
			0, 3000, 0,
			true,
			holder_pubkeys.funding_pubkey,
			counterparty_pubkeys.funding_pubkey,
			keys.clone(), 1,
			&mut htlcs_with_aux, &channel_parameters.as_holder_broadcastable()
		);
		assert_eq!(tx.built.transaction.output.len(), 2);

		// Generate counterparty output and anchor
		let tx = CommitmentTransaction::new_with_auxiliary_htlc_data(
			0, 0, 3000,
			true,
			holder_pubkeys.funding_pubkey,
			counterparty_pubkeys.funding_pubkey,
			keys.clone(), 1,
			&mut htlcs_with_aux, &channel_parameters.as_holder_broadcastable()
		);
		assert_eq!(tx.built.transaction.output.len(), 2);

		let received_htlc = HTLCOutputInCommitment {
			offered: false,
			amount_msat: 400000,
			cltv_expiry: 100,
			payment_hash: PaymentHash([42; 32]),
			transaction_output_index: None,
		};

		let offered_htlc = HTLCOutputInCommitment {
			offered: true,
			amount_msat: 600000,
			cltv_expiry: 100,
			payment_hash: PaymentHash([43; 32]),
			transaction_output_index: None,
		};

		// Generate broadcaster output and received and offered HTLC outputs,  w/o anchors
		let tx = CommitmentTransaction::new_with_auxiliary_htlc_data(
			0, 3000, 0,
			false,
			holder_pubkeys.funding_pubkey,
			counterparty_pubkeys.funding_pubkey,
			keys.clone(), 1,
			&mut vec![(received_htlc.clone(), ()), (offered_htlc.clone(), ())],
			&channel_parameters.as_holder_broadcastable()
		);
		assert_eq!(tx.built.transaction.output.len(), 3);
		assert_eq!(tx.built.transaction.output[0].script_pubkey, get_htlc_redeemscript(&received_htlc, false, &keys).to_v0_p2wsh());
		assert_eq!(tx.built.transaction.output[1].script_pubkey, get_htlc_redeemscript(&offered_htlc, false, &keys).to_v0_p2wsh());
		assert_eq!(get_htlc_redeemscript(&received_htlc, false, &keys).to_v0_p2wsh().to_hex(),
				   "0020e43a7c068553003fe68fcae424fb7b28ec5ce48cd8b6744b3945631389bad2fb");
		assert_eq!(get_htlc_redeemscript(&offered_htlc, false, &keys).to_v0_p2wsh().to_hex(),
				   "0020215d61bba56b19e9eadb6107f5a85d7f99c40f65992443f69229c290165bc00d");

		// Generate broadcaster output and received and offered HTLC outputs,  with anchors
		channel_parameters.opt_anchors = Some(());
		let tx = CommitmentTransaction::new_with_auxiliary_htlc_data(
			0, 3000, 0,
			true,
			holder_pubkeys.funding_pubkey,
			counterparty_pubkeys.funding_pubkey,
			keys.clone(), 1,
			&mut vec![(received_htlc.clone(), ()), (offered_htlc.clone(), ())],
			&channel_parameters.as_holder_broadcastable()
		);
		assert_eq!(tx.built.transaction.output.len(), 5);
		assert_eq!(tx.built.transaction.output[2].script_pubkey, get_htlc_redeemscript(&received_htlc, true, &keys).to_v0_p2wsh());
		assert_eq!(tx.built.transaction.output[3].script_pubkey, get_htlc_redeemscript(&offered_htlc, true, &keys).to_v0_p2wsh());
		assert_eq!(get_htlc_redeemscript(&received_htlc, true, &keys).to_v0_p2wsh().to_hex(),
				   "0020b70d0649c72b38756885c7a30908d912a7898dd5d79457a7280b8e9a20f3f2bc");
		assert_eq!(get_htlc_redeemscript(&offered_htlc, true, &keys).to_v0_p2wsh().to_hex(),
				   "002087a3faeb1950a469c0e2db4a79b093a41b9526e5a6fc6ef5cb949bde3be379c7");
	}

	#[test]
	fn test_per_commitment_storage() {
		// Test vectors from BOLT 3:
		let mut secrets: Vec<[u8; 32]> = Vec::new();
		let mut monitor;

		macro_rules! test_secrets {
			() => {
				let mut idx = 281474976710655;
				for secret in secrets.iter() {
					assert_eq!(monitor.get_secret(idx).unwrap(), *secret);
					idx -= 1;
				}
				assert_eq!(monitor.get_min_seen_secret(), idx + 1);
				assert!(monitor.get_secret(idx).is_none());
			};
		}

		{
			// insert_secret correct sequence
			monitor = CounterpartyCommitmentSecrets::new();
			secrets.clear();

			secrets.push([0; 32]);
			secrets.last_mut().unwrap()[0..32].clone_from_slice(&hex::decode("7cc854b54e3e0dcdb010d7a3fee464a9687be6e8db3be6854c475621e007a5dc").unwrap());
			monitor.provide_secret(281474976710655, secrets.last().unwrap().clone()).unwrap();
			test_secrets!();

			secrets.push([0; 32]);
			secrets.last_mut().unwrap()[0..32].clone_from_slice(&hex::decode("c7518c8ae4660ed02894df8976fa1a3659c1a8b4b5bec0c4b872abeba4cb8964").unwrap());
			monitor.provide_secret(281474976710654, secrets.last().unwrap().clone()).unwrap();
			test_secrets!();

			secrets.push([0; 32]);
			secrets.last_mut().unwrap()[0..32].clone_from_slice(&hex::decode("2273e227a5b7449b6e70f1fb4652864038b1cbf9cd7c043a7d6456b7fc275ad8").unwrap());
			monitor.provide_secret(281474976710653, secrets.last().unwrap().clone()).unwrap();
			test_secrets!();

			secrets.push([0; 32]);
			secrets.last_mut().unwrap()[0..32].clone_from_slice(&hex::decode("27cddaa5624534cb6cb9d7da077cf2b22ab21e9b506fd4998a51d54502e99116").unwrap());
			monitor.provide_secret(281474976710652, secrets.last().unwrap().clone()).unwrap();
			test_secrets!();

			secrets.push([0; 32]);
			secrets.last_mut().unwrap()[0..32].clone_from_slice(&hex::decode("c65716add7aa98ba7acb236352d665cab17345fe45b55fb879ff80e6bd0c41dd").unwrap());
			monitor.provide_secret(281474976710651, secrets.last().unwrap().clone()).unwrap();
			test_secrets!();

			secrets.push([0; 32]);
			secrets.last_mut().unwrap()[0..32].clone_from_slice(&hex::decode("969660042a28f32d9be17344e09374b379962d03db1574df5a8a5a47e19ce3f2").unwrap());
			monitor.provide_secret(281474976710650, secrets.last().unwrap().clone()).unwrap();
			test_secrets!();

			secrets.push([0; 32]);
			secrets.last_mut().unwrap()[0..32].clone_from_slice(&hex::decode("a5a64476122ca0925fb344bdc1854c1c0a59fc614298e50a33e331980a220f32").unwrap());
			monitor.provide_secret(281474976710649, secrets.last().unwrap().clone()).unwrap();
			test_secrets!();

			secrets.push([0; 32]);
			secrets.last_mut().unwrap()[0..32].clone_from_slice(&hex::decode("05cde6323d949933f7f7b78776bcc1ea6d9b31447732e3802e1f7ac44b650e17").unwrap());
			monitor.provide_secret(281474976710648, secrets.last().unwrap().clone()).unwrap();
			test_secrets!();
		}

		{
			// insert_secret #1 incorrect
			monitor = CounterpartyCommitmentSecrets::new();
			secrets.clear();

			secrets.push([0; 32]);
			secrets.last_mut().unwrap()[0..32].clone_from_slice(&hex::decode("02a40c85b6f28da08dfdbe0926c53fab2de6d28c10301f8f7c4073d5e42e3148").unwrap());
			monitor.provide_secret(281474976710655, secrets.last().unwrap().clone()).unwrap();
			test_secrets!();

			secrets.push([0; 32]);
			secrets.last_mut().unwrap()[0..32].clone_from_slice(&hex::decode("c7518c8ae4660ed02894df8976fa1a3659c1a8b4b5bec0c4b872abeba4cb8964").unwrap());
			assert!(monitor.provide_secret(281474976710654, secrets.last().unwrap().clone()).is_err());
		}

		{
			// insert_secret #2 incorrect (#1 derived from incorrect)
			monitor = CounterpartyCommitmentSecrets::new();
			secrets.clear();

			secrets.push([0; 32]);
			secrets.last_mut().unwrap()[0..32].clone_from_slice(&hex::decode("02a40c85b6f28da08dfdbe0926c53fab2de6d28c10301f8f7c4073d5e42e3148").unwrap());
			monitor.provide_secret(281474976710655, secrets.last().unwrap().clone()).unwrap();
			test_secrets!();

			secrets.push([0; 32]);
			secrets.last_mut().unwrap()[0..32].clone_from_slice(&hex::decode("dddc3a8d14fddf2b68fa8c7fbad2748274937479dd0f8930d5ebb4ab6bd866a3").unwrap());
			monitor.provide_secret(281474976710654, secrets.last().unwrap().clone()).unwrap();
			test_secrets!();

			secrets.push([0; 32]);
			secrets.last_mut().unwrap()[0..32].clone_from_slice(&hex::decode("2273e227a5b7449b6e70f1fb4652864038b1cbf9cd7c043a7d6456b7fc275ad8").unwrap());
			monitor.provide_secret(281474976710653, secrets.last().unwrap().clone()).unwrap();
			test_secrets!();

			secrets.push([0; 32]);
			secrets.last_mut().unwrap()[0..32].clone_from_slice(&hex::decode("27cddaa5624534cb6cb9d7da077cf2b22ab21e9b506fd4998a51d54502e99116").unwrap());
			assert!(monitor.provide_secret(281474976710652, secrets.last().unwrap().clone()).is_err());
		}

		{
			// insert_secret #3 incorrect
			monitor = CounterpartyCommitmentSecrets::new();
			secrets.clear();

			secrets.push([0; 32]);
			secrets.last_mut().unwrap()[0..32].clone_from_slice(&hex::decode("7cc854b54e3e0dcdb010d7a3fee464a9687be6e8db3be6854c475621e007a5dc").unwrap());
			monitor.provide_secret(281474976710655, secrets.last().unwrap().clone()).unwrap();
			test_secrets!();

			secrets.push([0; 32]);
			secrets.last_mut().unwrap()[0..32].clone_from_slice(&hex::decode("c7518c8ae4660ed02894df8976fa1a3659c1a8b4b5bec0c4b872abeba4cb8964").unwrap());
			monitor.provide_secret(281474976710654, secrets.last().unwrap().clone()).unwrap();
			test_secrets!();

			secrets.push([0; 32]);
			secrets.last_mut().unwrap()[0..32].clone_from_slice(&hex::decode("c51a18b13e8527e579ec56365482c62f180b7d5760b46e9477dae59e87ed423a").unwrap());
			monitor.provide_secret(281474976710653, secrets.last().unwrap().clone()).unwrap();
			test_secrets!();

			secrets.push([0; 32]);
			secrets.last_mut().unwrap()[0..32].clone_from_slice(&hex::decode("27cddaa5624534cb6cb9d7da077cf2b22ab21e9b506fd4998a51d54502e99116").unwrap());
			assert!(monitor.provide_secret(281474976710652, secrets.last().unwrap().clone()).is_err());
		}

		{
			// insert_secret #4 incorrect (1,2,3 derived from incorrect)
			monitor = CounterpartyCommitmentSecrets::new();
			secrets.clear();

			secrets.push([0; 32]);
			secrets.last_mut().unwrap()[0..32].clone_from_slice(&hex::decode("02a40c85b6f28da08dfdbe0926c53fab2de6d28c10301f8f7c4073d5e42e3148").unwrap());
			monitor.provide_secret(281474976710655, secrets.last().unwrap().clone()).unwrap();
			test_secrets!();

			secrets.push([0; 32]);
			secrets.last_mut().unwrap()[0..32].clone_from_slice(&hex::decode("dddc3a8d14fddf2b68fa8c7fbad2748274937479dd0f8930d5ebb4ab6bd866a3").unwrap());
			monitor.provide_secret(281474976710654, secrets.last().unwrap().clone()).unwrap();
			test_secrets!();

			secrets.push([0; 32]);
			secrets.last_mut().unwrap()[0..32].clone_from_slice(&hex::decode("c51a18b13e8527e579ec56365482c62f180b7d5760b46e9477dae59e87ed423a").unwrap());
			monitor.provide_secret(281474976710653, secrets.last().unwrap().clone()).unwrap();
			test_secrets!();

			secrets.push([0; 32]);
			secrets.last_mut().unwrap()[0..32].clone_from_slice(&hex::decode("ba65d7b0ef55a3ba300d4e87af29868f394f8f138d78a7011669c79b37b936f4").unwrap());
			monitor.provide_secret(281474976710652, secrets.last().unwrap().clone()).unwrap();
			test_secrets!();

			secrets.push([0; 32]);
			secrets.last_mut().unwrap()[0..32].clone_from_slice(&hex::decode("c65716add7aa98ba7acb236352d665cab17345fe45b55fb879ff80e6bd0c41dd").unwrap());
			monitor.provide_secret(281474976710651, secrets.last().unwrap().clone()).unwrap();
			test_secrets!();

			secrets.push([0; 32]);
			secrets.last_mut().unwrap()[0..32].clone_from_slice(&hex::decode("969660042a28f32d9be17344e09374b379962d03db1574df5a8a5a47e19ce3f2").unwrap());
			monitor.provide_secret(281474976710650, secrets.last().unwrap().clone()).unwrap();
			test_secrets!();

			secrets.push([0; 32]);
			secrets.last_mut().unwrap()[0..32].clone_from_slice(&hex::decode("a5a64476122ca0925fb344bdc1854c1c0a59fc614298e50a33e331980a220f32").unwrap());
			monitor.provide_secret(281474976710649, secrets.last().unwrap().clone()).unwrap();
			test_secrets!();

			secrets.push([0; 32]);
			secrets.last_mut().unwrap()[0..32].clone_from_slice(&hex::decode("05cde6323d949933f7f7b78776bcc1ea6d9b31447732e3802e1f7ac44b650e17").unwrap());
			assert!(monitor.provide_secret(281474976710648, secrets.last().unwrap().clone()).is_err());
		}

		{
			// insert_secret #5 incorrect
			monitor = CounterpartyCommitmentSecrets::new();
			secrets.clear();

			secrets.push([0; 32]);
			secrets.last_mut().unwrap()[0..32].clone_from_slice(&hex::decode("7cc854b54e3e0dcdb010d7a3fee464a9687be6e8db3be6854c475621e007a5dc").unwrap());
			monitor.provide_secret(281474976710655, secrets.last().unwrap().clone()).unwrap();
			test_secrets!();

			secrets.push([0; 32]);
			secrets.last_mut().unwrap()[0..32].clone_from_slice(&hex::decode("c7518c8ae4660ed02894df8976fa1a3659c1a8b4b5bec0c4b872abeba4cb8964").unwrap());
			monitor.provide_secret(281474976710654, secrets.last().unwrap().clone()).unwrap();
			test_secrets!();

			secrets.push([0; 32]);
			secrets.last_mut().unwrap()[0..32].clone_from_slice(&hex::decode("2273e227a5b7449b6e70f1fb4652864038b1cbf9cd7c043a7d6456b7fc275ad8").unwrap());
			monitor.provide_secret(281474976710653, secrets.last().unwrap().clone()).unwrap();
			test_secrets!();

			secrets.push([0; 32]);
			secrets.last_mut().unwrap()[0..32].clone_from_slice(&hex::decode("27cddaa5624534cb6cb9d7da077cf2b22ab21e9b506fd4998a51d54502e99116").unwrap());
			monitor.provide_secret(281474976710652, secrets.last().unwrap().clone()).unwrap();
			test_secrets!();

			secrets.push([0; 32]);
			secrets.last_mut().unwrap()[0..32].clone_from_slice(&hex::decode("631373ad5f9ef654bb3dade742d09504c567edd24320d2fcd68e3cc47e2ff6a6").unwrap());
			monitor.provide_secret(281474976710651, secrets.last().unwrap().clone()).unwrap();
			test_secrets!();

			secrets.push([0; 32]);
			secrets.last_mut().unwrap()[0..32].clone_from_slice(&hex::decode("969660042a28f32d9be17344e09374b379962d03db1574df5a8a5a47e19ce3f2").unwrap());
			assert!(monitor.provide_secret(281474976710650, secrets.last().unwrap().clone()).is_err());
		}

		{
			// insert_secret #6 incorrect (5 derived from incorrect)
			monitor = CounterpartyCommitmentSecrets::new();
			secrets.clear();

			secrets.push([0; 32]);
			secrets.last_mut().unwrap()[0..32].clone_from_slice(&hex::decode("7cc854b54e3e0dcdb010d7a3fee464a9687be6e8db3be6854c475621e007a5dc").unwrap());
			monitor.provide_secret(281474976710655, secrets.last().unwrap().clone()).unwrap();
			test_secrets!();

			secrets.push([0; 32]);
			secrets.last_mut().unwrap()[0..32].clone_from_slice(&hex::decode("c7518c8ae4660ed02894df8976fa1a3659c1a8b4b5bec0c4b872abeba4cb8964").unwrap());
			monitor.provide_secret(281474976710654, secrets.last().unwrap().clone()).unwrap();
			test_secrets!();

			secrets.push([0; 32]);
			secrets.last_mut().unwrap()[0..32].clone_from_slice(&hex::decode("2273e227a5b7449b6e70f1fb4652864038b1cbf9cd7c043a7d6456b7fc275ad8").unwrap());
			monitor.provide_secret(281474976710653, secrets.last().unwrap().clone()).unwrap();
			test_secrets!();

			secrets.push([0; 32]);
			secrets.last_mut().unwrap()[0..32].clone_from_slice(&hex::decode("27cddaa5624534cb6cb9d7da077cf2b22ab21e9b506fd4998a51d54502e99116").unwrap());
			monitor.provide_secret(281474976710652, secrets.last().unwrap().clone()).unwrap();
			test_secrets!();

			secrets.push([0; 32]);
			secrets.last_mut().unwrap()[0..32].clone_from_slice(&hex::decode("631373ad5f9ef654bb3dade742d09504c567edd24320d2fcd68e3cc47e2ff6a6").unwrap());
			monitor.provide_secret(281474976710651, secrets.last().unwrap().clone()).unwrap();
			test_secrets!();

			secrets.push([0; 32]);
			secrets.last_mut().unwrap()[0..32].clone_from_slice(&hex::decode("b7e76a83668bde38b373970155c868a653304308f9896692f904a23731224bb1").unwrap());
			monitor.provide_secret(281474976710650, secrets.last().unwrap().clone()).unwrap();
			test_secrets!();

			secrets.push([0; 32]);
			secrets.last_mut().unwrap()[0..32].clone_from_slice(&hex::decode("a5a64476122ca0925fb344bdc1854c1c0a59fc614298e50a33e331980a220f32").unwrap());
			monitor.provide_secret(281474976710649, secrets.last().unwrap().clone()).unwrap();
			test_secrets!();

			secrets.push([0; 32]);
			secrets.last_mut().unwrap()[0..32].clone_from_slice(&hex::decode("05cde6323d949933f7f7b78776bcc1ea6d9b31447732e3802e1f7ac44b650e17").unwrap());
			assert!(monitor.provide_secret(281474976710648, secrets.last().unwrap().clone()).is_err());
		}

		{
			// insert_secret #7 incorrect
			monitor = CounterpartyCommitmentSecrets::new();
			secrets.clear();

			secrets.push([0; 32]);
			secrets.last_mut().unwrap()[0..32].clone_from_slice(&hex::decode("7cc854b54e3e0dcdb010d7a3fee464a9687be6e8db3be6854c475621e007a5dc").unwrap());
			monitor.provide_secret(281474976710655, secrets.last().unwrap().clone()).unwrap();
			test_secrets!();

			secrets.push([0; 32]);
			secrets.last_mut().unwrap()[0..32].clone_from_slice(&hex::decode("c7518c8ae4660ed02894df8976fa1a3659c1a8b4b5bec0c4b872abeba4cb8964").unwrap());
			monitor.provide_secret(281474976710654, secrets.last().unwrap().clone()).unwrap();
			test_secrets!();

			secrets.push([0; 32]);
			secrets.last_mut().unwrap()[0..32].clone_from_slice(&hex::decode("2273e227a5b7449b6e70f1fb4652864038b1cbf9cd7c043a7d6456b7fc275ad8").unwrap());
			monitor.provide_secret(281474976710653, secrets.last().unwrap().clone()).unwrap();
			test_secrets!();

			secrets.push([0; 32]);
			secrets.last_mut().unwrap()[0..32].clone_from_slice(&hex::decode("27cddaa5624534cb6cb9d7da077cf2b22ab21e9b506fd4998a51d54502e99116").unwrap());
			monitor.provide_secret(281474976710652, secrets.last().unwrap().clone()).unwrap();
			test_secrets!();

			secrets.push([0; 32]);
			secrets.last_mut().unwrap()[0..32].clone_from_slice(&hex::decode("c65716add7aa98ba7acb236352d665cab17345fe45b55fb879ff80e6bd0c41dd").unwrap());
			monitor.provide_secret(281474976710651, secrets.last().unwrap().clone()).unwrap();
			test_secrets!();

			secrets.push([0; 32]);
			secrets.last_mut().unwrap()[0..32].clone_from_slice(&hex::decode("969660042a28f32d9be17344e09374b379962d03db1574df5a8a5a47e19ce3f2").unwrap());
			monitor.provide_secret(281474976710650, secrets.last().unwrap().clone()).unwrap();
			test_secrets!();

			secrets.push([0; 32]);
			secrets.last_mut().unwrap()[0..32].clone_from_slice(&hex::decode("e7971de736e01da8ed58b94c2fc216cb1dca9e326f3a96e7194fe8ea8af6c0a3").unwrap());
			monitor.provide_secret(281474976710649, secrets.last().unwrap().clone()).unwrap();
			test_secrets!();

			secrets.push([0; 32]);
			secrets.last_mut().unwrap()[0..32].clone_from_slice(&hex::decode("05cde6323d949933f7f7b78776bcc1ea6d9b31447732e3802e1f7ac44b650e17").unwrap());
			assert!(monitor.provide_secret(281474976710648, secrets.last().unwrap().clone()).is_err());
		}

		{
			// insert_secret #8 incorrect
			monitor = CounterpartyCommitmentSecrets::new();
			secrets.clear();

			secrets.push([0; 32]);
			secrets.last_mut().unwrap()[0..32].clone_from_slice(&hex::decode("7cc854b54e3e0dcdb010d7a3fee464a9687be6e8db3be6854c475621e007a5dc").unwrap());
			monitor.provide_secret(281474976710655, secrets.last().unwrap().clone()).unwrap();
			test_secrets!();

			secrets.push([0; 32]);
			secrets.last_mut().unwrap()[0..32].clone_from_slice(&hex::decode("c7518c8ae4660ed02894df8976fa1a3659c1a8b4b5bec0c4b872abeba4cb8964").unwrap());
			monitor.provide_secret(281474976710654, secrets.last().unwrap().clone()).unwrap();
			test_secrets!();

			secrets.push([0; 32]);
			secrets.last_mut().unwrap()[0..32].clone_from_slice(&hex::decode("2273e227a5b7449b6e70f1fb4652864038b1cbf9cd7c043a7d6456b7fc275ad8").unwrap());
			monitor.provide_secret(281474976710653, secrets.last().unwrap().clone()).unwrap();
			test_secrets!();

			secrets.push([0; 32]);
			secrets.last_mut().unwrap()[0..32].clone_from_slice(&hex::decode("27cddaa5624534cb6cb9d7da077cf2b22ab21e9b506fd4998a51d54502e99116").unwrap());
			monitor.provide_secret(281474976710652, secrets.last().unwrap().clone()).unwrap();
			test_secrets!();

			secrets.push([0; 32]);
			secrets.last_mut().unwrap()[0..32].clone_from_slice(&hex::decode("c65716add7aa98ba7acb236352d665cab17345fe45b55fb879ff80e6bd0c41dd").unwrap());
			monitor.provide_secret(281474976710651, secrets.last().unwrap().clone()).unwrap();
			test_secrets!();

			secrets.push([0; 32]);
			secrets.last_mut().unwrap()[0..32].clone_from_slice(&hex::decode("969660042a28f32d9be17344e09374b379962d03db1574df5a8a5a47e19ce3f2").unwrap());
			monitor.provide_secret(281474976710650, secrets.last().unwrap().clone()).unwrap();
			test_secrets!();

			secrets.push([0; 32]);
			secrets.last_mut().unwrap()[0..32].clone_from_slice(&hex::decode("a5a64476122ca0925fb344bdc1854c1c0a59fc614298e50a33e331980a220f32").unwrap());
			monitor.provide_secret(281474976710649, secrets.last().unwrap().clone()).unwrap();
			test_secrets!();

			secrets.push([0; 32]);
			secrets.last_mut().unwrap()[0..32].clone_from_slice(&hex::decode("a7efbc61aac46d34f77778bac22c8a20c6a46ca460addc49009bda875ec88fa4").unwrap());
			assert!(monitor.provide_secret(281474976710648, secrets.last().unwrap().clone()).is_err());
		}
	}
}
*/<|MERGE_RESOLUTION|>--- conflicted
+++ resolved
@@ -1577,14 +1577,10 @@
 	/// The returned Vec has one entry for each HTLC, and in the same order.
 	///
 	/// This function is only valid in the holder commitment context, it always uses EcdsaSighashType::All.
-<<<<<<< HEAD
-	pub fn get_htlc_sigs<T: secp256k1::Signing>(&self, htlc_base_key: &SecretKey, channel_parameters: &DirectedChannelTransactionParameters, secp_ctx: &Secp256k1<T>, ldk_data_dir: &PathBuf) -> Result<Vec<Signature>, ()> {
-=======
 	pub fn get_htlc_sigs<T: secp256k1::Signing, ES: Deref>(
 		&self, htlc_base_key: &SecretKey, channel_parameters: &DirectedChannelTransactionParameters,
-		entropy_source: &ES, secp_ctx: &Secp256k1<T>,
+		entropy_source: &ES, secp_ctx: &Secp256k1<T>, ldk_data_dir: &PathBuf,
 	) -> Result<Vec<Signature>, ()> where ES::Target: EntropySource {
->>>>>>> b7347357
 		let inner = self.inner;
 		let keys = &inner.keys;
 		let txid = inner.built.txid;

--- conflicted
+++ resolved
@@ -31,15 +31,12 @@
 use bitcoin::blockdata::script::Script;
 use bitcoin::hash_types::Txid;
 
-<<<<<<< HEAD
 use rgbwallet::RgbTransport;
 
 use rgbstd::contract::ContractId;
 
-=======
 use crate::blinded_path::payment::ReceiveTlvs;
 use crate::ln::{ChannelId, PaymentPreimage, PaymentHash, PaymentSecret};
->>>>>>> d2242f60
 use crate::ln::features::{ChannelFeatures, ChannelTypeFeatures, InitFeatures, NodeFeatures};
 use crate::ln::onion_utils;
 use crate::onion_message;
@@ -1157,17 +1154,13 @@
 	pub bitcoin_key_1: NodeId,
 	/// The funding key for the second node
 	pub bitcoin_key_2: NodeId,
-<<<<<<< HEAD
 	/// RGB contract ID
 	pub contract_id: Option<ContractId>,
-	pub(crate) excess_data: Vec<u8>,
-=======
 	/// Excess data which was signed as a part of the message which we do not (yet) understand how
 	/// to decode.
 	///
 	/// This is stored to ensure forward-compatibility as new fields are added to the lightning gossip protocol.
 	pub excess_data: Vec<u8>,
->>>>>>> d2242f60
 }
 /// A [`channel_announcement`] message to be sent to or received from a peer.
 ///
@@ -1619,7 +1612,7 @@
 
 	// These types aren't intended to be pub, but are exposed for direct fuzzing (as we deserialize
 	// them from untrusted input):
-	#[derive(Clone)]
+	#[derive(Clone, Debug)]
 	pub struct FinalOnionHopData {
 		pub payment_secret: PaymentSecret,
 		/// The total value, in msat, of the payment as received by the ultimate recipient.
@@ -1633,6 +1626,7 @@
 			/// The value, in msat, of the payment after this hop's fee is deducted.
 			amt_to_forward: u64,
 			outgoing_cltv_value: u32,
+			rgb_amount_to_forward: Option<u64>,
 		},
 		Receive {
 			payment_data: Option<FinalOnionHopData>,
@@ -1641,6 +1635,7 @@
 			custom_tlvs: Vec<(u64, Vec<u8>)>,
 			amt_msat: u64,
 			outgoing_cltv_value: u32,
+			rgb_amount_to_forward: Option<u64>,
 		},
 		BlindedReceive {
 			amt_msat: u64,
@@ -1649,24 +1644,18 @@
 			payment_secret: PaymentSecret,
 			payment_constraints: PaymentConstraints,
 			intro_node_blinding_point: PublicKey,
-		}
-	}
-
-<<<<<<< HEAD
-	pub struct OnionHopData {
-		pub(crate) format: OnionHopDataFormat,
-		/// The value, in msat, of the payment after this hop's fee is deducted.
-		/// Message serialization may panic if this value is more than 21 million Bitcoin.
-		pub(crate) amt_to_forward: u64,
-		pub(crate) outgoing_cltv_value: u32,
-		pub(crate) rgb_amount_to_forward: Option<u64>,
-=======
+			rgb_amount_to_forward: Option<u64>,
+		}
+	}
+
+	#[derive(Debug)]
 	pub(crate) enum OutboundOnionPayload {
 		Forward {
 			short_channel_id: u64,
 			/// The value, in msat, of the payment after this hop's fee is deducted.
 			amt_to_forward: u64,
 			outgoing_cltv_value: u32,
+			rgb_amount_to_forward: Option<u64>,
 		},
 		Receive {
 			payment_data: Option<FinalOnionHopData>,
@@ -1675,6 +1664,7 @@
 			custom_tlvs: Vec<(u64, Vec<u8>)>,
 			amt_msat: u64,
 			outgoing_cltv_value: u32,
+			rgb_amount_to_forward: Option<u64>,
 		},
 		BlindedForward {
 			encrypted_tlvs: Vec<u8>,
@@ -1686,8 +1676,8 @@
 			outgoing_cltv_value: u32,
 			encrypted_tlvs: Vec<u8>,
 			intro_node_blinding_point: Option<PublicKey>, // Set if the introduction node of the blinded path is the final node
-		}
->>>>>>> d2242f60
+			rgb_amount_to_forward: Option<u64>,
+		}
 	}
 
 	pub struct DecodedOnionErrorPacket {
@@ -2033,11 +2023,7 @@
 	htlc_basepoint,
 	first_per_commitment_point,
 	channel_flags,
-<<<<<<< HEAD
-	shutdown_scriptpubkey,
 	consignment_endpoint
-=======
->>>>>>> d2242f60
 }, {
 	(0, shutdown_scriptpubkey, (option, encoding: (Script, WithoutLength))), // Don't encode length twice.
 	(1, channel_type, option),
@@ -2071,8 +2057,6 @@
 
 impl Readable for RgbTransport {
 	fn read<R: Read>(r: &mut R) -> Result<Self, DecodeError> {
-		use std::str::FromStr;
-
 		let sz: usize = <u16 as Readable>::read(r)? as usize;
 		let mut consignment_endpoint_str_vec = Vec::with_capacity(sz);
 		consignment_endpoint_str_vec.resize(sz, 0);
@@ -2183,14 +2167,10 @@
 	payment_hash,
 	cltv_expiry,
 	onion_routing_packet,
-<<<<<<< HEAD
 	amount_rgb
-}, {});
-=======
 }, {
 	(65537, skimmed_fee_msat, option)
 });
->>>>>>> d2242f60
 
 impl Readable for OnionMessage {
 	fn read<R: Read>(r: &mut R) -> Result<Self, DecodeError> {
@@ -2233,23 +2213,17 @@
 impl Writeable for OutboundOnionPayload {
 	fn write<W: Writer>(&self, w: &mut W) -> Result<(), io::Error> {
 		match self {
-			Self::Forward { short_channel_id, amt_to_forward, outgoing_cltv_value } => {
+			Self::Forward { short_channel_id, amt_to_forward, outgoing_cltv_value, rgb_amount_to_forward } => {
 				_encode_varint_length_prefixed_tlv!(w, {
-<<<<<<< HEAD
-					(2, HighZeroBytesDroppedBigSize(self.amt_to_forward), required),
-					(4, HighZeroBytesDroppedBigSize(self.outgoing_cltv_value), required),
-					(6, short_channel_id, required),
-					(18, self.rgb_amount_to_forward, option)
-=======
 					(2, HighZeroBytesDroppedBigSize(*amt_to_forward), required),
 					(4, HighZeroBytesDroppedBigSize(*outgoing_cltv_value), required),
-					(6, short_channel_id, required)
->>>>>>> d2242f60
+					(6, short_channel_id, required),
+					(20, rgb_amount_to_forward, option)
 				});
 			},
 			Self::Receive {
 				ref payment_data, ref payment_metadata, ref keysend_preimage, amt_msat,
-				outgoing_cltv_value, ref custom_tlvs,
+				outgoing_cltv_value, ref custom_tlvs, rgb_amount_to_forward,
 			} => {
 				// We need to update [`ln::outbound_payment::RecipientOnionFields::with_custom_tlvs`]
 				// to reject any reserved types in the experimental range if new ones are ever
@@ -2261,12 +2235,8 @@
 					(2, HighZeroBytesDroppedBigSize(*amt_msat), required),
 					(4, HighZeroBytesDroppedBigSize(*outgoing_cltv_value), required),
 					(8, payment_data, option),
-<<<<<<< HEAD
 					(16, payment_metadata.as_ref().map(|m| WithoutLength(m)), option),
-					(18, self.rgb_amount_to_forward, option),
-					(5482373484, keysend_preimage, option)
-=======
-					(16, payment_metadata.as_ref().map(|m| WithoutLength(m)), option)
+					(20, rgb_amount_to_forward, option)
 				}, custom_tlvs.iter());
 			},
 			Self::BlindedForward { encrypted_tlvs, intro_node_blinding_point } => {
@@ -2277,15 +2247,15 @@
 			},
 			Self::BlindedReceive {
 				amt_msat, total_msat, outgoing_cltv_value, encrypted_tlvs,
-				intro_node_blinding_point,
+				intro_node_blinding_point, rgb_amount_to_forward,
 			} => {
 				_encode_varint_length_prefixed_tlv!(w, {
 					(2, HighZeroBytesDroppedBigSize(*amt_msat), required),
 					(4, HighZeroBytesDroppedBigSize(*outgoing_cltv_value), required),
 					(10, *encrypted_tlvs, required_vec),
 					(12, intro_node_blinding_point, option),
-					(18, HighZeroBytesDroppedBigSize(*total_msat), required)
->>>>>>> d2242f60
+					(18, HighZeroBytesDroppedBigSize(*total_msat), required),
+					(20, rgb_amount_to_forward, option)
 				});
 			},
 		}
@@ -2304,12 +2274,7 @@
 		let mut payment_metadata: Option<WithoutLength<Vec<u8>>> = None;
 		let mut total_msat = None;
 		let mut keysend_preimage: Option<PaymentPreimage> = None;
-<<<<<<< HEAD
 		let mut rgb_amount_to_forward: Option<u64> = None;
-		read_tlv_fields!(r, {
-			(2, amt, required),
-			(4, cltv_value, required),
-=======
 		let mut custom_tlvs = Vec::new();
 
 		let tlv_len = BigSize::read(r)?;
@@ -2317,17 +2282,13 @@
 		decode_tlv_stream_with_custom_tlv_decode!(rd, {
 			(2, amt, (option, encoding: (u64, HighZeroBytesDroppedBigSize))),
 			(4, cltv_value, (option, encoding: (u32, HighZeroBytesDroppedBigSize))),
->>>>>>> d2242f60
 			(6, short_id, option),
 			(8, payment_data, option),
 			(10, encrypted_tlvs_opt, option),
 			(12, intro_node_blinding_point, option),
 			(16, payment_metadata, option),
-<<<<<<< HEAD
-			(18, rgb_amount_to_forward, option),
-=======
 			(18, total_msat, (option, encoding: (u64, HighZeroBytesDroppedBigSize))),
->>>>>>> d2242f60
+			(20, rgb_amount_to_forward, option),
 			// See https://github.com/lightning/blips/blob/master/blip-0003.md
 			(5482373484, keysend_preimage, option)
 		}, |msg_type: u64, msg_reader: &mut FixedLengthReader<_>| -> Result<bool, DecodeError> {
@@ -2360,6 +2321,7 @@
 						payment_secret,
 						payment_constraints,
 						intro_node_blinding_point: blinding_point,
+						rgb_amount_to_forward,
 					})
 				},
 			}
@@ -2371,6 +2333,7 @@
 				short_channel_id,
 				amt_to_forward: amt.ok_or(DecodeError::InvalidValue)?,
 				outgoing_cltv_value: cltv_value.ok_or(DecodeError::InvalidValue)?,
+				rgb_amount_to_forward,
 			})
 		} else {
 			if encrypted_tlvs_opt.is_some() || total_msat.is_some() {
@@ -2388,25 +2351,9 @@
 				amt_msat: amt.ok_or(DecodeError::InvalidValue)?,
 				outgoing_cltv_value: cltv_value.ok_or(DecodeError::InvalidValue)?,
 				custom_tlvs,
+				rgb_amount_to_forward,
 			})
 		}
-<<<<<<< HEAD
-		Ok(OnionHopData {
-			format,
-			amt_to_forward: amt.0,
-			rgb_amount_to_forward,
-			outgoing_cltv_value: cltv_value.0,
-		})
-	}
-}
-
-// ReadableArgs because we need onion_utils::decode_next_hop to accommodate payment packets and
-// onion message packets.
-impl ReadableArgs<()> for OnionHopData {
-	fn read<R: Read>(r: &mut R, _arg: ()) -> Result<Self, DecodeError> {
-		<Self as Readable>::read(r)
-=======
->>>>>>> d2242f60
 	}
 }
 
@@ -4250,10 +4197,6 @@
 		}
 		Ok(encoded_payload)
 	}
-<<<<<<< HEAD
-}
-*/
-=======
 
 	#[test]
 	#[cfg(feature = "std")]
@@ -4325,4 +4268,4 @@
 			port: 1234 }.to_socket_addrs().is_err());
 	}
 }
->>>>>>> d2242f60
+*/